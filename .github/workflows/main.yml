--- conflicted
+++ resolved
@@ -49,15 +49,5 @@
           mkdir -p build
           go test ./... -coverprofile=coverage.txt -covermode=atomic
 
-<<<<<<< HEAD
       - name: Post Coverage
-        run: bash <(curl -s https://codecov.io/bash)
-=======
-      - name: Unit Tests
-        run: |
-          mkdir -p build
-          go test ./... -coverprofile=coverage.txt -covermode=atomic
-          
-      - name: Post Coverage
-        run: bash <(curl -s https://codecov.io/bash)
->>>>>>> 9c989b93
+        run: bash <(curl -s https://codecov.io/bash)