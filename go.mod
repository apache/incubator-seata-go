--- conflicted
+++ resolved
@@ -84,11 +84,7 @@
 	github.com/yusufpapurcu/wmi v1.2.2 // indirect
 	go.uber.org/multierr v1.8.0 // indirect
 	golang.org/x/arch v0.3.0 // indirect
-<<<<<<< HEAD
-	golang.org/x/text v0.9.0 // indirect
-=======
 	golang.org/x/text v0.14.0 // indirect
->>>>>>> 4762307d
 	google.golang.org/protobuf v1.30.0 // indirect
 	gopkg.in/natefinch/lumberjack.v2 v2.0.0 // indirect
 	gopkg.in/yaml.v3 v3.0.1 // indirect
@@ -102,15 +98,9 @@
 	github.com/mattn/go-isatty v0.0.19 // indirect
 	github.com/pelletier/go-toml v1.9.3 // indirect
 	github.com/pingcap/log v0.0.0-20210906054005-afc726e70354 // indirect
-<<<<<<< HEAD
-	golang.org/x/crypto v0.9.0 // indirect
-	golang.org/x/net v0.10.0 // indirect
-	golang.org/x/sys v0.8.0 // indirect
-=======
 	golang.org/x/crypto v0.17.0 // indirect
 	golang.org/x/net v0.10.0 // indirect
 	golang.org/x/sys v0.15.0 // indirect
->>>>>>> 4762307d
 	google.golang.org/genproto v0.0.0-20220630174209-ad1d48641aa7 // indirect
 	vimagination.zapto.org/memio v0.0.0-20200222190306-588ebc67b97d // indirect
 )
