--- conflicted
+++ resolved
@@ -37,13 +37,7 @@
 	google.golang.org/protobuf v1.30.0
 )
 
-<<<<<<< HEAD
-require (
-	github.com/knadh/koanf v1.5.0
-)
-=======
 require github.com/knadh/koanf v1.5.0
->>>>>>> d50ec63b
 
 require (
 	github.com/RoaringBitmap/roaring v1.2.0 // indirect
