--- conflicted
+++ resolved
@@ -89,12 +89,7 @@
 	github.com/yusufpapurcu/wmi v1.2.2 // indirect
 	go.uber.org/multierr v1.8.0 // indirect
 	golang.org/x/arch v0.3.0 // indirect
-<<<<<<< HEAD
-	golang.org/x/sync v0.0.0-20220722155255-886fb9371eb4 // indirect
-	golang.org/x/text v0.9.0 // indirect
-=======
 	golang.org/x/text v0.14.0 // indirect
->>>>>>> a8752047
 	google.golang.org/protobuf v1.30.0 // indirect
 	gopkg.in/ini.v1 v1.51.0 // indirect
 	gopkg.in/natefinch/lumberjack.v2 v2.0.0 // indirect
