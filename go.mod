module github.com/seata/seata-go

go 1.18

require (
	dubbo.apache.org/dubbo-go/v3 v3.0.4
	github.com/DATA-DOG/go-sqlmock v1.5.0
	github.com/apache/dubbo-getty v1.4.10-0.20230731065302-7c0f0039e59c
	github.com/arana-db/parser v0.2.5
	github.com/bluele/gcache v0.0.2
	github.com/dsnet/compress v0.0.1
	github.com/dubbogo/gost v1.13.2
	github.com/gin-gonic/gin v1.9.1
	github.com/go-sql-driver/mysql v1.6.0
	github.com/goccy/go-json v0.10.2
	github.com/golang/mock v1.6.0
	github.com/google/uuid v1.3.0
	github.com/knadh/koanf v1.4.4
	github.com/natefinch/lumberjack v2.0.0+incompatible
	github.com/pierrec/lz4/v4 v4.1.17
	github.com/pkg/errors v0.9.1
	github.com/prometheus/client_golang v1.12.2
	github.com/prometheus/common v0.32.1
	github.com/sijms/go-ora/v2 v2.5.17
	github.com/stretchr/testify v1.8.3
	go.uber.org/atomic v1.9.0
	go.uber.org/zap v1.21.0
	google.golang.org/grpc v1.56.3
	gopkg.in/yaml.v2 v2.4.0
	vimagination.zapto.org/byteio v0.0.0-20200222190125-d27cba0f0b10
)

require (
	github.com/agiledragon/gomonkey v2.0.2+incompatible
	github.com/agiledragon/gomonkey/v2 v2.9.0
	go.etcd.io/etcd/api/v3 v3.5.6
	go.etcd.io/etcd/client/v3 v3.5.6
)

require (
	github.com/RoaringBitmap/roaring v1.2.0 // indirect
	github.com/Workiva/go-datastructures v1.0.52 // indirect
	github.com/apache/dubbo-go-hessian2 v1.11.4 // indirect
	github.com/benbjohnson/clock v1.1.0 // indirect
	github.com/beorn7/perks v1.0.1 // indirect
	github.com/bits-and-blooms/bitset v1.2.0 // indirect
	github.com/bytedance/sonic v1.9.1 // indirect
	github.com/cespare/xxhash/v2 v2.2.0 // indirect
	github.com/chenzhuoyu/base64x v0.0.0-20221115062448-fe3a3abad311 // indirect
	github.com/coreos/go-semver v0.3.0 // indirect
	github.com/coreos/go-systemd/v22 v22.3.2 // indirect
	github.com/creasty/defaults v1.5.2 // indirect
	github.com/davecgh/go-spew v1.1.1 // indirect
	github.com/gabriel-vasile/mimetype v1.4.2 // indirect
	github.com/gin-contrib/sse v0.1.0 // indirect
	github.com/go-ole/go-ole v1.2.6 // indirect
	github.com/go-playground/locales v0.14.1 // indirect
	github.com/go-playground/universal-translator v0.18.1 // indirect
<<<<<<< HEAD
	github.com/gogo/protobuf v1.3.2 // indirect
	github.com/golang/protobuf v1.5.2 // indirect
=======
	github.com/golang/protobuf v1.5.3 // indirect
>>>>>>> 9709b356
	github.com/golang/snappy v0.0.4 // indirect
	github.com/gorilla/websocket v1.4.2 // indirect
	github.com/jinzhu/copier v0.3.5 // indirect
	github.com/json-iterator/go v1.1.12 // indirect
	github.com/k0kubun/pp v3.0.1+incompatible // indirect
	github.com/klauspost/cpuid/v2 v2.2.4 // indirect
	github.com/leodido/go-urn v1.2.4 // indirect
	github.com/lufia/plan9stats v0.0.0-20211012122336-39d0f177ccd0 // indirect
	github.com/magiconair/properties v1.8.6 // indirect
	github.com/matttproud/golang_protobuf_extensions v1.0.4 // indirect
	github.com/mitchellh/copystructure v1.2.0 // indirect
	github.com/mitchellh/mapstructure v1.5.0 // indirect
	github.com/mitchellh/reflectwalk v1.0.2 // indirect
	github.com/modern-go/concurrent v0.0.0-20180306012644-bacd9c7ef1dd // indirect
	github.com/modern-go/reflect2 v1.0.2 // indirect
	github.com/mschoch/smat v0.2.0 // indirect
	github.com/pelletier/go-toml/v2 v2.0.8 // indirect
	github.com/pingcap/errors v0.11.5-0.20210425183316-da1aaba5fb63 // indirect
	github.com/pmezard/go-difflib v1.0.0 // indirect
	github.com/power-devops/perfstat v0.0.0-20210106213030-5aafc221ea8c // indirect
	github.com/prometheus/client_model v0.2.0 // indirect
	github.com/prometheus/procfs v0.7.3 // indirect
	github.com/satori/go.uuid v1.2.1-0.20181028125025-b2ce2384e17b // indirect
	github.com/shirou/gopsutil/v3 v3.22.2 // indirect
	github.com/tklauser/go-sysconf v0.3.10 // indirect
	github.com/tklauser/numcpus v0.4.0 // indirect
	github.com/twitchyliquid64/golang-asm v0.15.1 // indirect
	github.com/ugorji/go/codec v1.2.11 // indirect
	github.com/yusufpapurcu/wmi v1.2.2 // indirect
	go.etcd.io/etcd/client/pkg/v3 v3.5.6 // indirect
	go.uber.org/multierr v1.8.0 // indirect
	golang.org/x/arch v0.3.0 // indirect
	golang.org/x/text v0.14.0 // indirect
	google.golang.org/protobuf v1.30.0 // indirect
	gopkg.in/natefinch/lumberjack.v2 v2.0.0 // indirect
	gopkg.in/yaml.v3 v3.0.1 // indirect
)

require (
	github.com/BurntSushi/toml v1.1.0 // indirect
	github.com/go-playground/validator/v10 v10.14.0 // indirect
	github.com/klauspost/compress v1.15.11
	github.com/mattn/go-colorable v0.1.8 // indirect
	github.com/mattn/go-isatty v0.0.19 // indirect
	github.com/pelletier/go-toml v1.9.3 // indirect
	github.com/pingcap/log v0.0.0-20210906054005-afc726e70354 // indirect
	golang.org/x/crypto v0.17.0 // indirect
	golang.org/x/net v0.17.0 // indirect
	golang.org/x/sys v0.15.0 // indirect
	google.golang.org/genproto v0.0.0-20230410155749-daa745c078e1 // indirect
	vimagination.zapto.org/memio v0.0.0-20200222190306-588ebc67b97d // indirect
)

replace github.com/dubbogo/gost => github.com/dubbogo/gost v1.13.2

exclude github.com/polarismesh/polaris-go v1.3.0-alpha<|MERGE_RESOLUTION|>--- conflicted
+++ resolved
@@ -56,12 +56,7 @@
 	github.com/go-ole/go-ole v1.2.6 // indirect
 	github.com/go-playground/locales v0.14.1 // indirect
 	github.com/go-playground/universal-translator v0.18.1 // indirect
-<<<<<<< HEAD
-	github.com/gogo/protobuf v1.3.2 // indirect
-	github.com/golang/protobuf v1.5.2 // indirect
-=======
 	github.com/golang/protobuf v1.5.3 // indirect
->>>>>>> 9709b356
 	github.com/golang/snappy v0.0.4 // indirect
 	github.com/gorilla/websocket v1.4.2 // indirect
 	github.com/jinzhu/copier v0.3.5 // indirect
