--- conflicted
+++ resolved
@@ -16,16 +16,11 @@
 #
 
 # format go imports style
-<<<<<<< HEAD
-go install golang.org/x/tools/cmd/goimports@v0.24.1
-goimports  -local github.com/seata/seata-go -w .
-=======
 go install golang.org/x/tools/cmd/goimports
 goimports  -local seata.apache.org/seata-go -w .
->>>>>>> b818a65c
 
 # format licence style
-go install github.com/apache/skywalking-eyes/cmd/license-eye@v0.6.0
+go install github.com/apache/skywalking-eyes/cmd/license-eye@latest
 license-eye header fix
 # check dependency licence is valid
 license-eye dependency check
