--- conflicted
+++ resolved
@@ -1,17 +1,11 @@
 go 1.24.7
 use (
-<<<<<<< HEAD
-	./workflow-agent
-	./a2a
+	  ./workflow-agent
+	  ./a2a
     ./txn-agent
     ./agenthub
     ./a2a
     ./agent-cli./transport
     a2a/examples/simple-chat/client
     a2a/examples/simple-chat/server
-=======
-  ./transport
-  ./txn-agent
-  ./agenthub
->>>>>>> 0bb978e5
 )