--- conflicted
+++ resolved
@@ -147,13 +147,7 @@
 	if insertColumns != nil {
 		return len(insertColumns)
 	}
-<<<<<<< HEAD
-	tableMeta, _ := cache.GetTableMetaCache().GetTableMeta(executor.proxyTx.Tx,
-		executor.sqlRecognizer.GetTableName(),
-		executor.proxyTx.ResourceID)
-=======
 	tableMeta, _ := executor.getTableMeta()
->>>>>>> b9c6a779
 
 	return len(tableMeta.Columns)
 }
