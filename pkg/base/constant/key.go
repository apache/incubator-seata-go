--- conflicted
+++ resolved
@@ -9,14 +9,10 @@
 	NacosKey = "nacos"
 	// FileKey
 	FileKey = "file"
-
-<<<<<<< HEAD
+  
 	Etcdv3Key                = "etcdv3"
 	Etcdv3RegistryPrefix     = "etcdv3-seata-" // according to seata java version
 	Etcdv3LeaseRenewInterval = 5               // according to seata java version
 	Etcdv3LeaseTtl           = 10              // according to seata java version
 	Etcdv3LeaseTtlCritical   = 6               // according to seata java version
-=======
-	Etcdv3Key = "etcdv3"
->>>>>>> d83a9178
 )