/*
 * Licensed to the Apache Software Foundation (ASF) under one or more
 * contributor license agreements.  See the NOTICE file distributed with
 * this work for additional information regarding copyright ownership.
 * The ASF licenses this file to You under the Apache License, Version 2.0
 * (the "License"); you may not use this file except in compliance with
 * the License.  You may obtain a copy of the License at
 *
 *     http://www.apache.org/licenses/LICENSE-2.0
 *
 * Unless required by applicable law or agreed to in writing, software
 * distributed under the License is distributed on an "AS IS" BASIS,
 * WITHOUT WARRANTIES OR CONDITIONS OF ANY KIND, either express or implied.
 * See the License for the specific language governing permissions and
 * limitations under the License.
 */

package sql

import (
	"context"
	"database/sql/driver"
	"fmt"
	"sync"
	"time"

	"github.com/seata/seata-go/pkg/datasource/sql/datasource"
	"github.com/seata/seata-go/pkg/datasource/sql/types"
	"github.com/seata/seata-go/pkg/protocol/branch"
	"github.com/seata/seata-go/pkg/rm"
	"github.com/seata/seata-go/pkg/util/backoff"
	"github.com/seata/seata-go/pkg/util/log"
)

var (
	hl      sync.RWMutex
	txHooks []txHook
)

func RegisterTxHook(h txHook) {
	hl.Lock()
	defer hl.Unlock()

	txHooks = append(txHooks, h)
}

func CleanTxHooks() {
	hl.Lock()
	defer hl.Unlock()

	txHooks = make([]txHook, 0, 4)
}

type (
	txOption func(tx *Tx)

	txHook interface {
		BeforeCommit(tx *Tx)

		BeforeRollback(tx *Tx)
	}
)

func newTx(opts ...txOption) (driver.Tx, error) {
	tx := new(Tx)

	for i := range opts {
		opts[i](tx)
	}

	if err := tx.init(); err != nil {
		return nil, err
	}

	return tx, nil
}

// withDriverConn
func withDriverConn(conn *Conn) txOption {
	return func(t *Tx) {
		t.conn = conn
	}
}

// withOriginTx
func withOriginTx(tx driver.Tx) txOption {
	return func(t *Tx) {
		t.target = tx
	}
}

// withTxCtx
func withTxCtx(ctx *types.TransactionContext) txOption {
	return func(t *Tx) {
		t.tranCtx = ctx
	}
}

// Tx
type Tx struct {
	conn    *Conn
	tranCtx *types.TransactionContext
	target  driver.Tx
}

// Commit do commit action
func (tx *Tx) Commit() error {
	tx.beforeCommit()
	return tx.commitOnLocal()
}

func (tx *Tx) beforeCommit() {
	if len(txHooks) != 0 {
		hl.RLock()
		defer hl.RUnlock()

		for i := range txHooks {
			txHooks[i].BeforeCommit(tx)
		}
	}
}

func (tx *Tx) Rollback() error {
	if len(txHooks) != 0 {
		hl.RLock()
		defer hl.RUnlock()

		for i := range txHooks {
			txHooks[i].BeforeRollback(tx)
		}
	}

	return tx.target.Rollback()
}

// init
func (tx *Tx) init() error {
	return nil
}

// commitOnLocal
func (tx *Tx) commitOnLocal() error {
	return tx.target.Commit()
}

// register
func (tx *Tx) register(ctx *types.TransactionContext) error {
	if ctx.TransactionMode.BranchType() == branch.BranchTypeUnknow {
		return nil
	}

	if ctx.TransactionMode.BranchType() == branch.BranchTypeAT && !ctx.HasUndoLog() || !ctx.HasLockKey() {
		return nil
	}

	request := rm.BranchRegisterParam{
		Xid:        ctx.XID,
		BranchType: ctx.TransactionMode.BranchType(),
		ResourceId: ctx.ResourceID,
	}

	var lockKey string
	if ctx.TransactionMode == types.ATMode {
		if !ctx.HasUndoLog() || !ctx.HasLockKey() {
			return nil
		}
		for k, _ := range ctx.LockKeys {
			lockKey += k + ";"
		}
		request.LockKeys = lockKey
	}

	dataSourceManager := datasource.GetDataSourceManager(ctx.TransactionMode.BranchType())
	branchId, err := dataSourceManager.BranchRegister(context.Background(), request)
	if err != nil {
		log.Errorf("Failed to register branch: %s", err.Error())
		return err
	}
	ctx.BranchID = uint64(branchId)
	return nil
}

// report
func (tx *Tx) report(success bool) error {
	if tx.tranCtx.BranchID == 0 {
		return nil
	}
	status := getStatus(success)
	request := rm.BranchReportParam{
		Xid:      tx.tranCtx.XID,
		BranchId: int64(tx.tranCtx.BranchID),
		Status:   status,
	}
	dataSourceManager := datasource.GetDataSourceManager(tx.tranCtx.TransactionMode.BranchType())
	if dataSourceManager == nil {
		return fmt.Errorf("get dataSourceManager failed")
	}
<<<<<<< HEAD

	retry := backoff.New(context.Background(), backoff.Config{
		MinBackoff: 100 * time.Millisecond,
		MaxBackoff: 200 * time.Millisecond,
		MaxRetries: 5,
	})

	var err error
	for retry.Ongoing() {
		if err = dataSourceManager.BranchReport(context.Background(), request); err == nil {
			break
=======
	retry := REPORT_RETRY_COUNT
	for retry > 0 {
		err := dataSourceManager.BranchReport(context.Background(), request)
		if err != nil {
			retry--
			log.Infof("Failed to report [%s / %s] commit done [%s] Retry Countdown: %s", tx.tranCtx.BranchID, tx.tranCtx.XID, success, retry)
			if retry == 0 {
				log.Errorf("Failed to report branch status: %s", err.Error())
				return err
			}
		} else {
			return nil
>>>>>>> 46da59f9
		}
		log.Infof("Failed to report [%s / %s] commit done [%s] Retry Countdown: %s", tx.tranCtx.BranchID, tx.tranCtx.XID, success, retry)
		retry.Wait()
	}
	return err
}

func getStatus(success bool) branch.BranchStatus {
	if success {
		return branch.BranchStatusPhaseoneDone
	} else {
		return branch.BranchStatusPhaseoneFailed
	}
}<|MERGE_RESOLUTION|>--- conflicted
+++ resolved
@@ -195,7 +195,6 @@
 	if dataSourceManager == nil {
 		return fmt.Errorf("get dataSourceManager failed")
 	}
-<<<<<<< HEAD
 
 	retry := backoff.New(context.Background(), backoff.Config{
 		MinBackoff: 100 * time.Millisecond,
@@ -207,20 +206,6 @@
 	for retry.Ongoing() {
 		if err = dataSourceManager.BranchReport(context.Background(), request); err == nil {
 			break
-=======
-	retry := REPORT_RETRY_COUNT
-	for retry > 0 {
-		err := dataSourceManager.BranchReport(context.Background(), request)
-		if err != nil {
-			retry--
-			log.Infof("Failed to report [%s / %s] commit done [%s] Retry Countdown: %s", tx.tranCtx.BranchID, tx.tranCtx.XID, success, retry)
-			if retry == 0 {
-				log.Errorf("Failed to report branch status: %s", err.Error())
-				return err
-			}
-		} else {
-			return nil
->>>>>>> 46da59f9
 		}
 		log.Infof("Failed to report [%s / %s] commit done [%s] Retry Countdown: %s", tx.tranCtx.BranchID, tx.tranCtx.XID, success, retry)
 		retry.Wait()
