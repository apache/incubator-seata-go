--- conflicted
+++ resolved
@@ -23,9 +23,6 @@
 	"github.com/seata/seata-go/pkg/datasource/sql/types"
 )
 
-<<<<<<< HEAD
-func DoParser(query string) (*types.ParseContext, error) {
-=======
 // ExecutorType
 //go:generate stringer -type=ExecutorType
 type ExecutorType int32
@@ -37,6 +34,7 @@
 	UpdateExecutor
 	DeleteExecutor
 	ReplaceIntoExecutor
+	MultiExecutor
 	InsertOnDuplicateExecutor
 )
 
@@ -51,6 +49,7 @@
 	UpdateStmt *ast.UpdateStmt
 	// DeleteStmt
 	DeleteStmt *ast.DeleteStmt
+	MultiStmt  []*ParseContext
 }
 
 func (p *ParseContext) HasValidStmt() bool {
@@ -58,7 +57,6 @@
 }
 
 func DoParser(query string) (*ParseContext, error) {
->>>>>>> c2723894
 	p := aparser.New()
 	stmtNodes, _, err := p.Parse(query, "", "")
 	if err != nil {
@@ -69,10 +67,10 @@
 		return parseParseContext(stmtNodes[0]), err
 	}
 
-	parserCtx := types.ParseContext{
+	parserCtx := ParseContext{
 		SQLType:      types.SQLTypeMulti,
-		ExecutorType: types.MultiExecutor,
-		MultiStmt:    make([]*types.ParseContext, 0, len(stmtNodes)),
+		ExecutorType: MultiExecutor,
+		MultiStmt:    make([]*ParseContext, 0, len(stmtNodes)),
 	}
 
 	for _, node := range stmtNodes {
@@ -82,30 +80,30 @@
 	return &parserCtx, nil
 }
 
-func parseParseContext(stmtNode ast.StmtNode) *types.ParseContext {
-	parserCtx := new(types.ParseContext)
+func parseParseContext(stmtNode ast.StmtNode) *ParseContext {
+	parserCtx := new(ParseContext)
 
 	switch stmt := stmtNode.(type) {
 	case *ast.InsertStmt:
 		parserCtx.SQLType = types.SQLTypeInsert
 		parserCtx.InsertStmt = stmt
-		parserCtx.ExecutorType = types.InsertExecutor
+		parserCtx.ExecutorType = InsertExecutor
 
 		if stmt.IsReplace {
-			parserCtx.ExecutorType = types.ReplaceIntoExecutor
+			parserCtx.ExecutorType = ReplaceIntoExecutor
 		}
 
 		if len(stmt.OnDuplicate) != 0 {
-			parserCtx.ExecutorType = types.InsertOnDuplicateExecutor
+			parserCtx.ExecutorType = InsertOnDuplicateExecutor
 		}
 	case *ast.UpdateStmt:
 		parserCtx.SQLType = types.SQLTypeUpdate
 		parserCtx.UpdateStmt = stmt
-		parserCtx.ExecutorType = types.UpdateExecutor
+		parserCtx.ExecutorType = UpdateExecutor
 	case *ast.DeleteStmt:
 		parserCtx.SQLType = types.SQLTypeDelete
 		parserCtx.DeleteStmt = stmt
-		parserCtx.ExecutorType = types.DeleteExecutor
+		parserCtx.ExecutorType = DeleteExecutor
 	}
 
 	return parserCtx
