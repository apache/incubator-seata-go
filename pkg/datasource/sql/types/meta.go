/*
 * Licensed to the Apache Software Foundation (ASF) under one or more
 * contributor license agreements.  See the NOTICE file distributed with
 * this work for additional information regarding copyright ownership.
 * The ASF licenses this file to You under the Apache License, Version 2.0
 * (the "License"); you may not use this file except in compliance with
 * the License.  You may obtain a copy of the License at
 *
 *     http://www.apache.org/licenses/LICENSE-2.0
 *
 * Unless required by applicable law or agreed to in writing, software
 * distributed under the License is distributed on an "AS IS" BASIS,
 * WITHOUT WARRANTIES OR CONDITIONS OF ANY KIND, either express or implied.
 * See the License for the specific language governing permissions and
 * limitations under the License.
 */

package types

import (
	"reflect"
)

// ColumnMeta
type ColumnMeta struct {
	// Schema
<<<<<<< HEAD
	Schema string
	// Table
	Table string
	// ColumnDef  the column def
	ColumnDef []byte
	// ColumnTypeInfo
	ColumnTypeInfo ColumnType
	// Autoincrement
=======
	Schema        string
	Table         string
>>>>>>> a2511f04
	Autoincrement bool
	// todo get columnType
	//ColumnTypeInfo *sql.ColumnType
	ColumnName         string
	ColumnType         string
	DatabaseType       int32
	DatabaseTypeString string
	ColumnKey          string
	IsNullable         int8
	Extra              string
}

type ColumnType struct {
	Name string

	HasNullable       bool
	HasLength         bool
	HasPrecisionScale bool

	Nullable     bool
	Length       int64
	DatabaseType string
	Precision    int64
	Scale        int64
	ScanType     reflect.Type
}

// DatabaseTypeName returns the database system name of the column type. If an empty
// string is returned, then the driver type name is not supported.
// Consult your driver documentation for a list of driver data types. Length specifiers
// are not included.
// Common type names include "VARCHAR", "TEXT", "NVARCHAR", "DECIMAL", "BOOL",
// "INT", and "BIGINT".
func (ci *ColumnType) DatabaseTypeName() string {
	return ci.DatabaseType
}

// IndexMeta
type IndexMeta struct {
	// Schema
	Schema string
	// Table
	Table string
	Name  string
	// todo 待删除
	ColumnName string
	NonUnique  bool
	// IType
	IType IndexType
	// Columns
	Columns []ColumnMeta
}

// TableMeta
type TableMeta struct {
	// TableName
	TableName string
	// Columns
	Columns map[string]ColumnMeta
	// Indexs
	Indexs      map[string]IndexMeta
	ColumnNames []string
}

func (m TableMeta) IsEmpty() bool {
	return m.TableName == ""
}

func (m TableMeta) GetPrimaryKeyMap() map[string]ColumnMeta {
	pk := make(map[string]ColumnMeta)
	for _, index := range m.Indexs {
		if index.IType == IndexTypePrimaryKey {
			for _, column := range index.Columns {
				pk[column.ColumnName] = column
			}
		}
	}
	return pk
}

func (m TableMeta) GetPrimaryKeyOnlyName() []string {
	keys := make([]string, 0)
	for _, index := range m.Indexs {
		if index.IType == IndexTypePrimaryKey {
			for _, column := range index.Columns {
				keys = append(keys, column.ColumnName)
			}
		}
	}
	return keys
}<|MERGE_RESOLUTION|>--- conflicted
+++ resolved
@@ -24,19 +24,13 @@
 // ColumnMeta
 type ColumnMeta struct {
 	// Schema
-<<<<<<< HEAD
 	Schema string
-	// Table
-	Table string
+	Table  string
 	// ColumnDef  the column def
 	ColumnDef []byte
 	// ColumnTypeInfo
 	ColumnTypeInfo ColumnType
 	// Autoincrement
-=======
-	Schema        string
-	Table         string
->>>>>>> a2511f04
 	Autoincrement bool
 	// todo get columnType
 	//ColumnTypeInfo *sql.ColumnType
