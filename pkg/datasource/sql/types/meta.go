--- conflicted
+++ resolved
@@ -27,15 +27,10 @@
 	Schema string
 	// Table
 	Table string
-<<<<<<< HEAD
 	// ColumnDef  the column def
 	ColumnDef []byte
-	// Info
-	Info sql.ColumnType
-=======
 	// ColumnTypeInfo
 	ColumnTypeInfo ColumnType
->>>>>>> a16a38ba
 	// Autoincrement
 	Autoincrement bool
 	ColumnName    string
