--- conflicted
+++ resolved
@@ -96,21 +96,14 @@
 }
 
 func (m TableMeta) GetPrimaryKeyOnlyName() []string {
-	var pkName []string
-
+	keys := make([]string, 0)
 	for _, index := range m.Indexs {
-<<<<<<< HEAD
 		if index.IType == IndexTypePrimaryKey {
 			for _, column := range index.Columns {
 				keys = append(keys, column.ColumnName)
-=======
-		if index.IType == IndexPrimary {
-			for _, col := range index.Values {
-				pkName = append(pkName, col.ColumnName)
->>>>>>> 7e9d882e
 			}
 		}
 	}
 
-	return pkName
+	return keys
 }