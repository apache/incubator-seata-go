--- conflicted
+++ resolved
@@ -19,6 +19,7 @@
 
 import (
 	"database/sql/driver"
+	"github.com/seata/seata-go/pkg/datasource/sql/parser"
 	"strings"
 
 	"github.com/google/uuid"
@@ -107,23 +108,13 @@
 
 // ExecContext
 type ExecContext struct {
-<<<<<<< HEAD
 	TxCtx        *TransactionContext
 	Query        string
-	ParseContext *ParseContext
+	ParseContext *parser.ParseContext
 	NamedValues  []driver.NamedValue
 	Values       []driver.Value
 	MetaDataMap  map[string]TableMeta
 	Conn         driver.Conn
-=======
-	TxCtx       *TransactionContext
-	Query       string
-	NamedValues []driver.NamedValue
-	Values      []driver.Value
-	// metaData
-	MetaData TableMeta
-	Conn     driver.Conn
->>>>>>> c2723894
 }
 
 func NewTxCtx() *TransactionContext {
