/*
 * Licensed to the Apache Software Foundation (ASF) under one or more
 * contributor license agreements.  See the NOTICE file distributed with
 * this work for additional information regarding copyright ownership.
 * The ASF licenses this file to You under the Apache License, Version 2.0
 * (the "License"); you may not use this file except in compliance with
 * the License.  You may obtain a copy of the License at
 *
 *     http://www.apache.org/licenses/LICENSE-2.0
 *
 * Unless required by applicable law or agreed to in writing, software
 * distributed under the License is distributed on an "AS IS" BASIS,
 * WITHOUT WARRANTIES OR CONDITIONS OF ANY KIND, either express or implied.
 * See the License for the specific language governing permissions and
 * limitations under the License.
 */

package types

import (
	"database/sql/driver"
	"strings"

	"github.com/google/uuid"
)

//go:generate stringer -type=DBType
type DBType int16

type (
	// DBType
	// BranchPhase
	BranchPhase int8
	// IndexType index type
	IndexType int16
)

const (
	IndexTypeNull       IndexType = 0
	IndexTypePrimaryKey IndexType = 1
	IndexUnique         IndexType = 2
	IndexNormal         IndexType = 3
)

const (
	_ DBType = iota
	DBTypeUnknown
	DBTypeMySQL
	DBTypePostgreSQL
	DBTypeSQLServer
	DBTypeOracle

	BranchPhase_Unknown = 0
	BranchPhase_Done    = 1
	BranchPhase_Failed  = 2

	// IndexPrimary primary index type.
	IndexPrimary IndexType = iota
	// IndexNormal normal index type.
<<<<<<< HEAD
	IndexNormal
	// IndexUnique unique index type.
	IndexUnique
=======
	//IndexNormal = 1
	// IndexUnique unique index type.
	//IndexUnique = 2
>>>>>>> 8c24c5f0
	// IndexFullText full text index type.
	IndexFullText
)

func ParseDBType(driverName string) DBType {
	switch strings.ToLower(driverName) {
	case "mysql":
		return DBTypeMySQL
	default:
		return DBTypeUnknown
	}
}

// TransactionType
type TransactionType int8

const (
	_ TransactionType = iota
	Local
	XAMode
	ATMode
)

// TransactionContext seata-go‘s context of transaction
type TransactionContext struct {
	// LocalTransID locals transaction id
	LocalTransID string
	// LockKeys
	LockKeys []string
	// DBType db type, eg. MySQL/PostgreSQL/SQLServer
	DBType DBType
	// TxOpt transaction option
	TxOpt driver.TxOptions
	// TransType transaction mode, eg. XA/AT
	TransType TransactionType
	// ResourceID resource id, database-table
	ResourceID string
	// BranchID transaction branch unique id
	BranchID uint64
	// XaID XA id
	XaID string // todo delete
	// XID global transaction id
	XID string
	// GlobalLockRequire
	GlobalLockRequire bool
	// RoundImages when run in AT mode, record before and after Row image
	RoundImages *RoundRecordImage
}

// ExecContext
type ExecContext struct {
	TxCtx        *TransactionContext
	Query        string
	ParseContext *ParseContext
	NamedValues  []driver.NamedValue
	Values       []driver.Value
	// todo 待删除
	MetaDataMap map[string]TableMeta
	Conn        driver.Conn
	DBName      string
	// todo set values for these 4 param
	IsAutoCommit          bool
	IsSupportsSavepoints  bool
	IsInGlobalTransaction bool
	IsRequireGlobalLock   bool
}

func NewTxCtx() *TransactionContext {
	return &TransactionContext{
		LockKeys:     make([]string, 0, 4),
		TransType:    Local,
		LocalTransID: uuid.New().String(),
		RoundImages:  &RoundRecordImage{},
	}
}

// HasUndoLog
func (t *TransactionContext) HasUndoLog() bool {
	return t.TransType == ATMode && !t.RoundImages.IsEmpty()
}

// HasLockKey
func (t *TransactionContext) HasLockKey() bool {
	return len(t.LockKeys) != 0
}

func (t *TransactionContext) OpenGlobalTrsnaction() bool {
	return t.TransType != Local
}

func (t *TransactionContext) IsBranchRegistered() bool {
	return t.BranchID != 0
}

type (
	ExecResult interface {
		GetRows() driver.Rows

		GetResult() driver.Result
	}

	queryResult struct {
		Rows driver.Rows
	}

	writeResult struct {
		Result driver.Result
	}
)

func (r *queryResult) GetRows() driver.Rows {
	return r.Rows
}

func (r *queryResult) GetResult() driver.Result {
	panic("writeResult no support")
}

func (r *writeResult) GetRows() driver.Rows {
	panic("writeResult no support")
}

func (r *writeResult) GetResult() driver.Result {
	return r.Result
}

type option struct {
	rows driver.Rows
	ret  driver.Result
}

type Option func(*option)

func WithRows(rows driver.Rows) Option {
	return func(o *option) {
		o.rows = rows
	}
}

func WithResult(ret driver.Result) Option {
	return func(o *option) {
		o.ret = ret
	}
}

func NewResult(opts ...Option) ExecResult {
	o := &option{}

	for i := range opts {
		opts[i](o)
	}

	if o.ret != nil {
		return &writeResult{Result: o.ret}
	}
	if o.rows != nil {
		return &queryResult{Rows: o.rows}
	}

	panic("not expect result, impossible run into here")
}<|MERGE_RESOLUTION|>--- conflicted
+++ resolved
@@ -57,15 +57,9 @@
 	// IndexPrimary primary index type.
 	IndexPrimary IndexType = iota
 	// IndexNormal normal index type.
-<<<<<<< HEAD
 	IndexNormal
 	// IndexUnique unique index type.
 	IndexUnique
-=======
-	//IndexNormal = 1
-	// IndexUnique unique index type.
-	//IndexUnique = 2
->>>>>>> 8c24c5f0
 	// IndexFullText full text index type.
 	IndexFullText
 )
