--- conflicted
+++ resolved
@@ -142,6 +142,9 @@
 	target     driver.Driver
 }
 
+// Open never be called, because seataDriver implemented dri.DriverContext interface.
+// reference package: datasource/sql [https://cs.opensource.google/go/go/+/master:src/database/sql/sql.go;l=813]
+// and maybe the sql.BD will be call Driver() method, but it obtain the Driver is fron Connector that is proxed by seataConnector.
 func (d *seataDriver) Open(name string) (driver.Conn, error) {
 	return nil, errors.New(("operation unsupport."))
 }
@@ -154,11 +157,7 @@
 	if ok {
 		c, err = driverCtx.OpenConnector(name)
 		if err != nil {
-<<<<<<< HEAD
-			log.Errorf("open connector via DriverContext: %w", err)
-=======
-			log.Errorf("open connector: %v", err)
->>>>>>> a4815531
+			log.Errorf("open connector via DriverContext: %v", err)
 			return nil, err
 		}
 	} else {
