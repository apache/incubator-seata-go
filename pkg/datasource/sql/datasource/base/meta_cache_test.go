/*
 * Licensed to the Apache Software Foundation (ASF) under one or more
 * contributor license agreements.  See the NOTICE file distributed with
 * this work for additional information regarding copyright ownership.
 * The ASF licenses this file to You under the Apache License, Version 2.0
 * (the "License"); you may not use this file except in compliance with
 * the License.  You may obtain a copy of the License at
 *
 *     http://www.apache.org/licenses/LICENSE-2.0
 *
 * Unless required by applicable law or agreed to in writing, software
 * distributed under the License is distributed on an "AS IS" BASIS,
 * WITHOUT WARRANTIES OR CONDITIONS OF ANY KIND, either express or implied.
 * See the License for the specific language governing permissions and
 * limitations under the License.
 */

package base

import (
	"context"
	"database/sql"
	"github.com/agiledragon/gomonkey/v2"
	"seata.apache.org/seata-go/testdata"
	"strings"
	"sync"
	"testing"
	"time"

	"github.com/DATA-DOG/go-sqlmock"
	"github.com/go-sql-driver/mysql"
	"github.com/stretchr/testify/assert"
	"seata.apache.org/seata-go/pkg/datasource/sql/types"
)

var (
	capacity      int32 = 1024
	expireTime          = 15 * time.Minute
	tableMetaOnce sync.Once
)

type mockTrigger struct{}

// LoadOne simulates loading table metadata, including id, name, and age columns.
func (m *mockTrigger) LoadOne(ctx context.Context, dbName string, table string, conn *sql.Conn) (*types.TableMeta, error) {
	return &types.TableMeta{
		TableName: table,
		Columns: map[string]types.ColumnMeta{
			"id":   {ColumnName: "id"},
			"name": {ColumnName: "name"},
			"age":  {ColumnName: "age"},
		},
		Indexs: map[string]types.IndexMeta{
			"id": {
				Name:    "PRIMARY",
				IType:   types.IndexTypePrimaryKey,
				Columns: []types.ColumnMeta{{ColumnName: "id"}},
			},
			"id_name_age": {
				Name:    "name_age_idx",
				IType:   types.IndexUnique,
				Columns: []types.ColumnMeta{{ColumnName: "name"}, {ColumnName: "age"}},
			},
		},
		ColumnNames: []string{"id", "name", "age"},
	}, nil
}

func (m *mockTrigger) LoadAll(ctx context.Context, dbName string, conn *sql.Conn, tables ...string) ([]types.TableMeta, error) {
	tableMetas := make([]types.TableMeta, 0, len(tables))
	for _, table := range tables {
		select {
		case <-ctx.Done():
			return nil, ctx.Err()
		default:
		}
		tableMetas = append(tableMetas, types.TableMeta{
			TableName: table,
			Columns: map[string]types.ColumnMeta{
				"id":   {ColumnName: "id"},
				"name": {ColumnName: "name"},
			},
			ColumnNames: []string{"id", "name"},
		})
	}
	return tableMetas, nil
}

func TestBaseTableMetaCache_refresh(t *testing.T) {
	type fields struct {
		expireDuration time.Duration
		capity         int32
		size           int32
		cache          map[string]*entry
		cancel         context.CancelFunc
		trigger        trigger
		db             *sql.DB
		cfg            interface{}
	}
	type args struct {
		ctx context.Context
	}

	mysqlCfg := &mysql.Config{DBName: "test_mysql_db"}
	postgresDSN := "host=localhost port=5432 user=test dbname=test_postgres_db password=test"
	expireTime := 10 * time.Millisecond

	mockDB, mock, err := sqlmock.New()
	if err != nil {
		t.Fatalf("Failed to create sqlmock: %v", err)
	}
	defer func() {
		mockDB.Close()
		if err := mock.ExpectationsWereMet(); err != nil {
			t.Errorf("Unfulfilled expectations: %s", err)
		}
	}()

	tests := []struct {
		name    string
		fields  func(ctx context.Context, cancel context.CancelFunc) fields
		args    args
		want    types.TableMeta
		wantErr bool
	}{
		{
<<<<<<< HEAD
			name: "mysql_config_refresh",
			fields: func(ctx context.Context, cancel context.CancelFunc) fields {
				return fields{
					lock:           sync.RWMutex{},
					capity:         capacity,
					expireDuration: expireTime,
					cache: map[string]*entry{
						"TEST_MYSQL_TABLE": {
							value:      types.TableMeta{TableName: "TEST_MYSQL_TABLE"},
							lastAccess: time.Now(),
						},
					},
					cancel:  cancel,
					trigger: &mockTrigger{},
					cfg:     mysqlCfg,
					db:      mockDB,
				}
			},
			args: args{},
			want: func() types.TableMeta {
				meta := testdata.MockWantTypesMeta("TEST_MYSQL_TABLE")
				meta.DBType = types.DBTypeMySQL
				return meta
			}(),
		},
		{
			name: "postgres_config_refresh",
			fields: func(ctx context.Context, cancel context.CancelFunc) fields {
				return fields{
					lock:           sync.RWMutex{},
					capity:         capacity,
					expireDuration: expireTime,
					cache: map[string]*entry{
						"TEST_POSTGRES_TABLE": {
							value:      types.TableMeta{TableName: "TEST_POSTGRES_TABLE"},
							lastAccess: time.Now(),
						},
=======
			name: "test1",
			fields: fields{
				capity:         capacity,
				size:           0,
				expireDuration: EexpireTime,
				cache: map[string]*entry{
					"test": {
						value:      types.TableMeta{},
						lastAccess: time.Now(),
>>>>>>> 47501c1d
					},
					cancel:  cancel,
					trigger: &mockTrigger{},
					cfg:     postgresDSN,
					db:      mockDB,
				}
			},
			args: args{},
			want: func() types.TableMeta {
				meta := testdata.MockWantTypesMeta("TEST_POSTGRES_TABLE")
				meta.DBType = types.DBTypePostgreSQL
				return meta
			}(),
		},
		{
			name: "test1_lowercase_table",
			fields: func(ctx context.Context, cancel context.CancelFunc) fields {
				return fields{
					lock:           sync.RWMutex{},
					capity:         capacity,
					size:           0,
					expireDuration: expireTime,
					cache: map[string]*entry{
						"TEST": {
							value:      types.TableMeta{},
							lastAccess: time.Now(),
						},
					},
					cancel:  cancel,
					trigger: &mockTrigger{},
					cfg:     mysqlCfg,
					db:      mockDB,
				}
			},
			args: args{},
			want: func() types.TableMeta {
				meta := testdata.MockWantTypesMeta("test")
				meta.DBType = types.DBTypeMySQL
				return meta
			}(),
		},
		{
<<<<<<< HEAD
			name: "test2_uppercase_table",
			fields: func(ctx context.Context, cancel context.CancelFunc) fields {
				return fields{
					lock:           sync.RWMutex{},
					capity:         capacity,
					size:           0,
					expireDuration: expireTime,
					cache: map[string]*entry{
						"TEST": {
							value:      types.TableMeta{},
							lastAccess: time.Now(),
						},
=======
			name: "test2",
			fields: fields{
				capity:         capacity,
				size:           0,
				expireDuration: EexpireTime,
				cache: map[string]*entry{
					"TEST": {
						value:      types.TableMeta{},
						lastAccess: time.Now(),
>>>>>>> 47501c1d
					},
					cancel:  cancel,
					trigger: &mockTrigger{},
					cfg:     mysqlCfg,
					db:      mockDB,
				}
			},
			args: args{},
			want: func() types.TableMeta {
				meta := testdata.MockWantTypesMeta("TEST")
				meta.DBType = types.DBTypeMySQL
				return meta
			}(),
		},
	}

	for _, tt := range tests {
		t.Run(tt.name, func(t *testing.T) {
			timeoutCtx, timeoutCancel := context.WithTimeout(context.Background(), 500*time.Millisecond)
			defer timeoutCancel()

			fields := tt.fields(timeoutCtx, timeoutCancel)
			c := &BaseTableMetaCache{
				lock:           fields.lock,
				expireDuration: fields.expireDuration,
				capity:         fields.capity,
				size:           fields.size,
				cache:          fields.cache,
				cancel:         fields.cancel,
				trigger:        fields.trigger,
				db:             fields.db,
				cfg:            fields.cfg,
			}

			mockConn, err := fields.db.Conn(context.Background())
			if err != nil {
				t.Fatalf("Failed to create mock connection: %v", err)
			}
			defer mockConn.Close()
			
			connStub := gomonkey.ApplyMethodFunc(fields.db, "Conn",
				func(_ context.Context) (*sql.Conn, error) {
					return mockConn, nil
				})
			defer connStub.Reset()

			loadAllStub := gomonkey.ApplyMethodFunc(fields.trigger, "LoadAll",
				func(_ context.Context, _ string, _ *sql.Conn, _ ...string) ([]types.TableMeta, error) {
					return []types.TableMeta{tt.want}, nil
				})
			defer loadAllStub.Reset()

<<<<<<< HEAD
			refreshDone := make(chan struct{})
			go func() {
				defer close(refreshDone)
				c.refresh(timeoutCtx)
			}()

			time.Sleep(20 * time.Millisecond)
			timeoutCancel()

			select {
			case <-refreshDone:
			case <-time.After(100 * time.Millisecond):
				t.Fatal("refresh method did not respond to cancel signal, timed out")
=======
			c := &BaseTableMetaCache{
				expireDuration: tt.fields.expireDuration,
				capity:         tt.fields.capity,
				size:           tt.fields.size,
				cache:          tt.fields.cache,
				cancel:         tt.fields.cancel,
				trigger:        tt.fields.trigger,
				db:             tt.fields.db,
				cfg:            tt.fields.cfg,
>>>>>>> 47501c1d
			}

			c.lock.RLock()
			defer c.lock.RUnlock()

			tableName := ""
			switch tt.name {
			case "mysql_config_refresh":
				tableName = "TEST_MYSQL_TABLE"
			case "postgres_config_refresh":
				tableName = "TEST_POSTGRES_TABLE"
			case "test1_lowercase_table":
				tableName = "TEST"
			case "test2_uppercase_table":
				tableName = "TEST"
			}

			assert.Contains(t, c.cache, tableName, "table %s not found in cache", tableName)
			assert.NotEmpty(t, c.cache[tableName].value.ColumnNames, "table %s metadata not refreshed", tableName)
			assert.Equal(t, c.cache[tableName].value, tt.want, "table %s metadata mismatch", tableName)
		})
	}
}

// TestBaseTableMetaCache_GetTableMeta
func TestBaseTableMetaCache_GetTableMeta(t *testing.T) {
	createTestTableMeta := func(tableName string, hasPrimaryKey bool) types.TableMeta {
		columnId := types.ColumnMeta{
			ColumnDef:  nil,
			ColumnName: "id",
		}
		columnName := types.ColumnMeta{
			ColumnDef:  nil,
			ColumnName: "name",
		}
		columnAge := types.ColumnMeta{
			ColumnDef:  nil,
			ColumnName: "age",
		}
		columns := map[string]types.ColumnMeta{
			"id":   columnId,
			"name": columnName,
			"age":  columnAge,
		}

		indexes := make(map[string]types.IndexMeta)
		columnMeta1 := []types.ColumnMeta{columnId}
		columnMeta2 := []types.ColumnMeta{columnName, columnAge}

		if hasPrimaryKey {
			indexes["id"] = types.IndexMeta{
				Name:    "PRIMARY",
				IType:   types.IndexTypePrimaryKey,
				Columns: columnMeta1,
			}
		}
		indexes["id_name_age"] = types.IndexMeta{
			Name:    "name_age_idx",
			IType:   types.IndexUnique,
			Columns: columnMeta2,
		}

		return types.TableMeta{
			TableName:   tableName,
			Columns:     columns,
			Indexs:      indexes,
			ColumnNames: []string{"id", "name", "age"},
		}
	}

	tests := []types.TableMeta{
		createTestTableMeta("t_user1", true),
		createTestTableMeta("T_USER2", false),
	}

	db, mock, err := sqlmock.New()
	if err != nil {
		t.Fatalf("Failed to create sqlmock: %v", err)
	}
	defer db.Close()

	configs := []struct {
		name string
		cfg  interface{}
	}{
		{"mysql", &mysql.Config{DBName: "test_db"}},
		{"postgres", "host=localhost dbname=test_db user=test"},
	}

	for _, cfg := range configs {
		t.Run("config_"+cfg.name, func(t *testing.T) {
			for _, tt := range tests {
				t.Run(tt.TableName, func(t *testing.T) {
					mockTrigger := &mockTrigger{}
					mock.ExpectQuery("SELECT").WillReturnRows(sqlmock.NewRows([]string{"id", "name", "age"}))

					conn, err := db.Conn(context.Background())
					if err != nil {
						t.Fatalf("Failed to get connection: %v", err)
					}
					defer conn.Close()

					cache := &BaseTableMetaCache{
						trigger: mockTrigger,
						cache: map[string]*entry{
							strings.ToUpper("t_user1"): {
								value:      createTestTableMeta("t_user1", true),
								lastAccess: time.Now(),
							},
							strings.ToUpper("T_USER2"): {
								value:      createTestTableMeta("T_USER2", false),
								lastAccess: time.Now(),
							},
						},
						lock: sync.RWMutex{},
						cfg:  cfg.cfg,
					}

					meta, err := cache.GetTableMeta(context.Background(), "test_db", tt.TableName, conn)

					assert.NoError(t, err, "GetTableMeta returned unexpected error")
					assert.Equal(t, tt.TableName, meta.TableName, "Table name mismatch")
					assert.Equal(t, len(tt.Indexs), len(meta.Indexs), "Index count mismatch")

					cache.lock.RLock()
					entry, cached := cache.cache[strings.ToUpper(tt.TableName)]
					cache.lock.RUnlock()

					assert.True(t, cached, "Table %s not cached", tt.TableName)
					assert.Equal(t, tt.TableName, entry.value.TableName, "Cached table name mismatch")
				})
			}
		})
	}
}


// TestBaseTableMetaCache_getDBName
func TestBaseTableMetaCache_getDBName(t *testing.T) {
	tests := []struct {
		name    string
		cfg     interface{}
		wantDB  string
		wantErr bool
	}{
		{
			name:    "mysql_config",
			cfg:     &mysql.Config{DBName: "mysql_db"},
			wantDB:  "mysql_db",
			wantErr: false,
		},
		{
			name:    "postgres_dsn_full",
			cfg:     "host=localhost port=5432 user=test dbname=postgres_db password=secret",
			wantDB:  "postgres_db",
			wantErr: false,
		},
		{
			name:    "postgres_dsn_simple",
			cfg:     "dbname=simple_db",
			wantDB:  "simple_db",
			wantErr: false,
		},
		{
			name:    "unsupported_type",
			cfg:     12345,
			wantDB:  "",
			wantErr: true,
		},
	}

	for _, tt := range tests {
		t.Run(tt.name, func(t *testing.T) {
			cache := &BaseTableMetaCache{
				cfg: tt.cfg,
			}
			dbName, err := cache.getDBName()

			if tt.wantErr {
				assert.Error(t, err)
			} else {
				assert.NoError(t, err)
				assert.Equal(t, tt.wantDB, dbName)
			}
		})
	}
}

// TestBaseTableMetaCache_scanExpire
func TestBaseTableMetaCache_scanExpire_Real(t *testing.T) {
	expireDuration := 100 * time.Millisecond

	cacheData := map[string]*entry{
		"EXPIRED_TABLE": {
			value:      types.TableMeta{TableName: "EXPIRED_TABLE"},
			lastAccess: time.Now().Add(-500 * time.Millisecond),
		},
		"VALID_TABLE": {
			value:      types.TableMeta{TableName: "VALID_TABLE"},
			lastAccess: time.Now(),
		},
	}

	c := &BaseTableMetaCache{
		lock:           sync.RWMutex{},
		expireDuration: expireDuration,
		cache:          cacheData,
	}

	ctx, cancel := context.WithCancel(context.Background())
	defer cancel()

	done := make(chan struct{})

	go func() {
		c.scanExpire(ctx)
		close(done)
	}()

	time.Sleep(expireDuration/2 + 10*time.Millisecond)

	c.lock.Lock()
	c.cache["VALID_TABLE"].lastAccess = time.Now()
	c.lock.Unlock()

	time.Sleep(expireDuration + 10*time.Millisecond)

	cancel()
	<-done

	c.lock.RLock()
	defer c.lock.RUnlock()

	assert.NotContains(t, c.cache, "EXPIRED_TABLE", "overdue items should be cleared")
	assert.Contains(t, c.cache, "VALID_TABLE", "Items that have not expired should be retained")
}<|MERGE_RESOLUTION|>--- conflicted
+++ resolved
@@ -88,6 +88,7 @@
 
 func TestBaseTableMetaCache_refresh(t *testing.T) {
 	type fields struct {
+		lock           sync.RWMutex
 		expireDuration time.Duration
 		capity         int32
 		size           int32
@@ -124,7 +125,6 @@
 		wantErr bool
 	}{
 		{
-<<<<<<< HEAD
 			name: "mysql_config_refresh",
 			fields: func(ctx context.Context, cancel context.CancelFunc) fields {
 				return fields{
@@ -162,17 +162,6 @@
 							value:      types.TableMeta{TableName: "TEST_POSTGRES_TABLE"},
 							lastAccess: time.Now(),
 						},
-=======
-			name: "test1",
-			fields: fields{
-				capity:         capacity,
-				size:           0,
-				expireDuration: EexpireTime,
-				cache: map[string]*entry{
-					"test": {
-						value:      types.TableMeta{},
-						lastAccess: time.Now(),
->>>>>>> 47501c1d
 					},
 					cancel:  cancel,
 					trigger: &mockTrigger{},
@@ -188,7 +177,34 @@
 			}(),
 		},
 		{
-			name: "test1_lowercase_table",
+			name: "test1",
+			fields: func(ctx context.Context, cancel context.CancelFunc) fields {
+				return fields{
+					lock:           sync.RWMutex{},
+					capity:         capacity,
+					size:           0,
+					expireDuration: expireTime,
+					cache: map[string]*entry{
+						"test": {
+							value:      types.TableMeta{},
+							lastAccess: time.Now(),
+						},
+					},
+					cancel:  cancel,
+					trigger: &mockTrigger{},
+					cfg:     &mysql.Config{},
+					db:      mockDB,
+				}
+			},
+			args: args{},
+			want: func() types.TableMeta {
+				meta := testdata.MockWantTypesMeta("test")
+				meta.DBType = types.DBTypeMySQL
+				return meta
+			}(),
+		},
+		{
+			name: "test2",
 			fields: func(ctx context.Context, cancel context.CancelFunc) fields {
 				return fields{
 					lock:           sync.RWMutex{},
@@ -203,46 +219,7 @@
 					},
 					cancel:  cancel,
 					trigger: &mockTrigger{},
-					cfg:     mysqlCfg,
-					db:      mockDB,
-				}
-			},
-			args: args{},
-			want: func() types.TableMeta {
-				meta := testdata.MockWantTypesMeta("test")
-				meta.DBType = types.DBTypeMySQL
-				return meta
-			}(),
-		},
-		{
-<<<<<<< HEAD
-			name: "test2_uppercase_table",
-			fields: func(ctx context.Context, cancel context.CancelFunc) fields {
-				return fields{
-					lock:           sync.RWMutex{},
-					capity:         capacity,
-					size:           0,
-					expireDuration: expireTime,
-					cache: map[string]*entry{
-						"TEST": {
-							value:      types.TableMeta{},
-							lastAccess: time.Now(),
-						},
-=======
-			name: "test2",
-			fields: fields{
-				capity:         capacity,
-				size:           0,
-				expireDuration: EexpireTime,
-				cache: map[string]*entry{
-					"TEST": {
-						value:      types.TableMeta{},
-						lastAccess: time.Now(),
->>>>>>> 47501c1d
-					},
-					cancel:  cancel,
-					trigger: &mockTrigger{},
-					cfg:     mysqlCfg,
+					cfg:     &mysql.Config{},
 					db:      mockDB,
 				}
 			},
@@ -291,32 +268,8 @@
 				})
 			defer loadAllStub.Reset()
 
-<<<<<<< HEAD
-			refreshDone := make(chan struct{})
-			go func() {
-				defer close(refreshDone)
-				c.refresh(timeoutCtx)
-			}()
-
-			time.Sleep(20 * time.Millisecond)
-			timeoutCancel()
-
-			select {
-			case <-refreshDone:
-			case <-time.After(100 * time.Millisecond):
-				t.Fatal("refresh method did not respond to cancel signal, timed out")
-=======
-			c := &BaseTableMetaCache{
-				expireDuration: tt.fields.expireDuration,
-				capity:         tt.fields.capity,
-				size:           tt.fields.size,
-				cache:          tt.fields.cache,
-				cancel:         tt.fields.cancel,
-				trigger:        tt.fields.trigger,
-				db:             tt.fields.db,
-				cfg:            tt.fields.cfg,
->>>>>>> 47501c1d
-			}
+			go c.refresh(timeoutCtx)
+			time.Sleep(time.Second * 3)
 
 			c.lock.RLock()
 			defer c.lock.RUnlock()
@@ -327,9 +280,9 @@
 				tableName = "TEST_MYSQL_TABLE"
 			case "postgres_config_refresh":
 				tableName = "TEST_POSTGRES_TABLE"
-			case "test1_lowercase_table":
-				tableName = "TEST"
-			case "test2_uppercase_table":
+			case "test1":
+				tableName = "test"
+			case "test2":
 				tableName = "TEST"
 			}
 
