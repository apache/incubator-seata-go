/*
 * Licensed to the Apache Software Foundation (ASF) under one or more
 * contributor license agreements.  See the NOTICE file distributed with
 * this work for additional information regarding copyright ownership.
 * The ASF licenses this file to You under the Apache License, Version 2.0
 * (the "License"); you may not use this file except in compliance with
 * the License.  You may obtain a copy of the License at
 *
 *     http://www.apache.org/licenses/LICENSE-2.0
 *
 * Unless required by applicable law or agreed to in writing, software
 * distributed under the License is distributed on an "AS IS" BASIS,
 * WITHOUT WARRANTIES OR CONDITIONS OF ANY KIND, either express or implied.
 * See the License for the specific language governing permissions and
 * limitations under the License.
 */

package base

import (
	"context"
	"database/sql"
	"strings"
	"sync"
	"testing"
	"time"

	"github.com/DATA-DOG/go-sqlmock"
	"github.com/go-sql-driver/mysql"
	"github.com/stretchr/testify/assert"
	"seata.apache.org/seata-go/pkg/datasource/sql/types"
)

var (
	capacity      int32 = 1024
	expireTime          = 15 * time.Minute
	tableMetaOnce sync.Once
)

type mockTrigger struct{}

func (m *mockTrigger) LoadOne(ctx context.Context, dbName string, table string, conn *sql.Conn) (*types.TableMeta, error) {
	return &types.TableMeta{
		TableName: table,
		Columns: map[string]types.ColumnMeta{
			"id":   {ColumnName: "id"},
			"name": {ColumnName: "name"},
			"age":  {ColumnName: "age"},
		},
		Indexs: map[string]types.IndexMeta{
			"id": {
				Name:    "PRIMARY",
				IType:   types.IndexTypePrimaryKey,
				Columns: []types.ColumnMeta{{ColumnName: "id"}},
			},
			"id_name_age": {
				Name:    "name_age_idx",
				IType:   types.IndexUnique,
				Columns: []types.ColumnMeta{{ColumnName: "name"}, {ColumnName: "age"}},
			},
		},
		ColumnNames: []string{"id", "name", "age"},
	}, nil
}

func (m *mockTrigger) LoadAll(ctx context.Context, dbName string, conn *sql.Conn, tables ...string) ([]types.TableMeta, error) {
	tableMetas := make([]types.TableMeta, 0, len(tables))
	for _, table := range tables {
		select {
		case <-ctx.Done():
			return nil, ctx.Err()
		default:
		}
		tableMetas = append(tableMetas, types.TableMeta{
			TableName: table,
			Columns: map[string]types.ColumnMeta{
				"id":   {ColumnName: "id"},
				"name": {ColumnName: "name"},
			},
			ColumnNames: []string{"id", "name"},
		})
	}
	return tableMetas, nil
}

func TestBaseTableMetaCache_refresh(t *testing.T) {
	type fields struct {
		lock           sync.RWMutex
		expireDuration time.Duration
		capity         int32
		size           int32
		cache          map[string]*entry
		cancel         context.CancelFunc
		trigger        trigger
		db             *sql.DB
		cfg            interface{}
	}
	type args struct {
		ctx context.Context
	}

	mysqlCfg := &mysql.Config{DBName: "test_mysql_db"}
	postgresDSN := "host=localhost port=5432 user=test dbname=test_postgres_db password=test"

	mockDB, mock, err := sqlmock.New()
	if err != nil {
		t.Fatalf("Failed to create sqlmock: %v", err)
	}
	defer func() {
		mockDB.Close()
		if err := mock.ExpectationsWereMet(); err != nil {
			t.Errorf("Unfulfilled expectations: %s", err)
		}
	}()

	tests := []struct {
		name   string
		fields func(ctx context.Context, cancel context.CancelFunc) fields
		args   args
	}{
		{
<<<<<<< HEAD
			name: "mysql_config_refresh",
			fields: func(ctx context.Context, cancel context.CancelFunc) fields {
				return fields{
					lock:           sync.RWMutex{},
					capity:         capacity,
					expireDuration: 10 * time.Millisecond,
					cache: map[string]*entry{
						"TEST_MYSQL_TABLE": {
							value:      types.TableMeta{TableName: "TEST_MYSQL_TABLE"},
							lastAccess: time.Now(),
						},
					},
					cancel:  cancel,
					trigger: &mockTrigger{},
					cfg:     mysqlCfg,
					db:      mockDB,
				}
			},
			args: args{},
		},
		{
			name: "postgres_config_refresh",
			fields: func(ctx context.Context, cancel context.CancelFunc) fields {
				return fields{
					lock:           sync.RWMutex{},
					capity:         capacity,
					expireDuration: 10 * time.Millisecond,
					cache: map[string]*entry{
						"TEST_POSTGRES_TABLE": {
							value:      types.TableMeta{TableName: "TEST_POSTGRES_TABLE"},
							lastAccess: time.Now(),
						},
					},
					cancel:  cancel,
					trigger: &mockTrigger{},
					cfg:     postgresDSN,
					db:      mockDB,
				}
			},
			args: args{},
=======
			name: "test1",
			fields: fields{
				lock:           sync.RWMutex{},
				capity:         capacity,
				size:           0,
				expireDuration: EexpireTime,
				cache: map[string]*entry{
					"test": {
						value:      types.TableMeta{},
						lastAccess: time.Now(),
					},
				},
				cancel:  cancel,
				trigger: &mockTrigger{},
				cfg:     &mysql.Config{},
				db:      &sql.DB{},
			},
			args: args{ctx: ctx},
			want: testdata.MockWantTypesMeta("test"),
		},
		{
			name: "test2",
			fields: fields{
				lock:           sync.RWMutex{},
				capity:         capacity,
				size:           0,
				expireDuration: EexpireTime,
				cache: map[string]*entry{
					"TEST": {
						value:      types.TableMeta{},
						lastAccess: time.Now(),
					},
				},
				cancel:  cancel,
				trigger: &mockTrigger{},
				cfg:     &mysql.Config{},
				db:      &sql.DB{},
			},
			args: args{ctx: ctx},
			want: testdata.MockWantTypesMeta("TEST"),
>>>>>>> 1625e0a4
		},
	}

	for _, tt := range tests {
		t.Run(tt.name, func(t *testing.T) {
			timeoutCtx, timeoutCancel := context.WithTimeout(context.Background(), 500*time.Millisecond)
			defer timeoutCancel()

			fields := tt.fields(timeoutCtx, timeoutCancel)
			c := &BaseTableMetaCache{
				lock:           fields.lock,
				expireDuration: fields.expireDuration,
				capity:         fields.capity,
				size:           fields.size,
				cache:          fields.cache,
				cancel:         fields.cancel,
				trigger:        fields.trigger,
				db:             fields.db,
				cfg:            fields.cfg,
			}

			refreshDone := make(chan struct{})

			go func() {
				defer close(refreshDone)
				c.refresh(timeoutCtx)
			}()

			time.Sleep(20 * time.Millisecond)
			timeoutCancel()

			select {
			case <-refreshDone:
			case <-time.After(100 * time.Millisecond):
				t.Fatal("The refresh method did not respond to the cancel signal, and timed out on exit")
			}

			c.lock.RLock()
			defer c.lock.RUnlock()
<<<<<<< HEAD
			for tableName := range fields.cache {
				assert.Contains(t, c.cache, tableName, "Table %s not found in cache", tableName)
				assert.NotEmpty(t, c.cache[tableName].value.ColumnNames, "Table %s metadata has not been refreshed", tableName)
			}
=======
			assert.Equal(t, c.cache[func() string {
				if tt.name == "test2" {
					return "TEST"
				}
				return "test"
			}()].value, tt.want)
>>>>>>> 1625e0a4
		})
	}
}

// TestBaseTableMetaCache_GetTableMeta
func TestBaseTableMetaCache_GetTableMeta(t *testing.T) {

<<<<<<< HEAD
	createTestTableMeta := func(tableName string) types.TableMeta {
		columns := map[string]types.ColumnMeta{
			"id":   {ColumnName: "id"},
			"name": {ColumnName: "name"},
			"age":  {ColumnName: "age"},
		}
		indexes := map[string]types.IndexMeta{
			"id": {
				Name:    "PRIMARY",
				IType:   types.IndexTypePrimaryKey,
				Columns: []types.ColumnMeta{{ColumnName: "id"}},
			},
		}
		return types.TableMeta{
			TableName:   tableName,
			Columns:     columns,
			Indexs:      indexes,
			ColumnNames: []string{"id", "name", "age"},
		}
=======
	ColumnNames = []string{"id", "name", "age"}
	tableMeta1 = types.TableMeta{
		TableName:   "t_user1",
		Columns:     columns,
		Indexs:      index,
		ColumnNames: ColumnNames,
	}

	index2["id_name_age"] = types.IndexMeta{
		Name:    "name_age_idx",
		IType:   types.IndexUnique,
		Columns: columnMeta2,
>>>>>>> 1625e0a4
	}

	tableMeta1 := createTestTableMeta("T_USER1")
	tableMeta2 := createTestTableMeta("T_USER2")
	tests := []types.TableMeta{tableMeta1, tableMeta2}

	db, mock, err := sqlmock.New()
	if err != nil {
		t.Fatalf("Failed to create sqlmock: %v", err)
	}
	defer db.Close()
<<<<<<< HEAD

	configs := []struct {
		name string
		cfg  interface{}
	}{
		{"mysql", &mysql.Config{DBName: "test_db"}},
		{"postgres", "host=localhost dbname=test_db user=test"},
	}

	for _, cfg := range configs {
		t.Run("config_"+cfg.name, func(t *testing.T) {
			for _, tt := range tests {
				t.Run(tt.TableName, func(t *testing.T) {
					mockTrigger := &mockTrigger{}
					mock.ExpectQuery("SELECT").WillReturnRows(sqlmock.NewRows([]string{"id", "name", "age"}))

					conn, err := db.Conn(context.Background())
					if err != nil {
						t.Fatalf("Failed to get connection: %v", err)
					}
					defer conn.Close()

					cache := &BaseTableMetaCache{
						trigger: mockTrigger,
						cache: map[string]*entry{
							tableMeta1.TableName: {
								value:      tableMeta1,
								lastAccess: time.Now(),
							},
						},
						lock: sync.RWMutex{},
						cfg:  cfg.cfg,
					}

					meta, err := cache.GetTableMeta(context.Background(), "test_db", tt.TableName, conn)
					assert.NoError(t, err)
					assert.Equal(t, tt.TableName, meta.TableName)

					cache.lock.RLock()
					entry, cached := cache.cache[strings.ToUpper(tt.TableName)]
					cache.lock.RUnlock()

					assert.True(t, cached)
					assert.Equal(t, tt.TableName, entry.value.TableName)
				})
=======
	for _, tt := range tests {
		t.Run(tt.TableName, func(t *testing.T) {
			mockTrigger := &mockTrigger{}
			// Mock a query response
			mock.ExpectQuery("SELECT").WillReturnRows(sqlmock.NewRows([]string{"id", "name", "age"}))
			// Create a mock database connection
			conn, err := db.Conn(context.Background())
			if err != nil {
				t.Fatalf("Failed to get connection: %v", err)
			}
			defer conn.Close()
			cache := &BaseTableMetaCache{
				trigger: mockTrigger,
				cache: map[string]*entry{
					"t_user1": {
						value:      tableMeta1,
						lastAccess: time.Now(),
					},
					"T_USER2": {
						value:      tableMeta2,
						lastAccess: time.Now(),
					},
				},
				lock: sync.RWMutex{},
>>>>>>> 1625e0a4
			}
		})
	}
}

// TestBaseTableMetaCache_getDBName
func TestBaseTableMetaCache_getDBName(t *testing.T) {
	tests := []struct {
		name    string
		cfg     interface{}
		wantDB  string
		wantErr bool
	}{
		{
			name:    "mysql_config",
			cfg:     &mysql.Config{DBName: "mysql_db"},
			wantDB:  "mysql_db",
			wantErr: false,
		},
		{
			name:    "postgres_dsn_full",
			cfg:     "host=localhost port=5432 user=test dbname=postgres_db password=secret",
			wantDB:  "postgres_db",
			wantErr: false,
		},
		{
			name:    "postgres_dsn_simple",
			cfg:     "dbname=simple_db",
			wantDB:  "simple_db",
			wantErr: false,
		},
		{
			name:    "unsupported_type",
			cfg:     12345,
			wantDB:  "",
			wantErr: true,
		},
	}

	for _, tt := range tests {
		t.Run(tt.name, func(t *testing.T) {
			cache := &BaseTableMetaCache{
				cfg: tt.cfg,
			}
			dbName, err := cache.getDBName()

			if tt.wantErr {
				assert.Error(t, err)
			} else {
				assert.NoError(t, err)
				assert.Equal(t, tt.wantDB, dbName)
			}
		})
	}
}

// TestBaseTableMetaCache_scanExpire
func TestBaseTableMetaCache_scanExpire_Real(t *testing.T) {
	expireDuration := 100 * time.Millisecond

	cacheData := map[string]*entry{
		"EXPIRED_TABLE": {
			value:      types.TableMeta{TableName: "EXPIRED_TABLE"},
			lastAccess: time.Now().Add(-500 * time.Millisecond),
		},
		"VALID_TABLE": {
			value:      types.TableMeta{TableName: "VALID_TABLE"},
			lastAccess: time.Now(),
		},
	}

	c := &BaseTableMetaCache{
		lock:           sync.RWMutex{},
		expireDuration: expireDuration,
		cache:          cacheData,
	}

	ctx, cancel := context.WithCancel(context.Background())
	defer cancel()

	done := make(chan struct{})

	go func() {
		c.scanExpire(ctx)
		close(done)
	}()

	time.Sleep(expireDuration/2 + 10*time.Millisecond)

	c.lock.Lock()
	c.cache["VALID_TABLE"].lastAccess = time.Now()
	c.lock.Unlock()

	time.Sleep(expireDuration + 10*time.Millisecond)

	cancel()
	<-done

	c.lock.RLock()
	defer c.lock.RUnlock()

	assert.NotContains(t, c.cache, "EXPIRED_TABLE", "overdue items should be cleared")
	assert.Contains(t, c.cache, "VALID_TABLE", "Items that have not expired should be retained")
}<|MERGE_RESOLUTION|>--- conflicted
+++ resolved
@@ -20,6 +20,8 @@
 import (
 	"context"
 	"database/sql"
+	"github.com/agiledragon/gomonkey/v2"
+	"seata.apache.org/seata-go/testdata"
 	"strings"
 	"sync"
 	"testing"
@@ -39,6 +41,7 @@
 
 type mockTrigger struct{}
 
+// LoadOne simulates loading table metadata, including id, name, and age columns.
 func (m *mockTrigger) LoadOne(ctx context.Context, dbName string, table string, conn *sql.Conn) (*types.TableMeta, error) {
 	return &types.TableMeta{
 		TableName: table,
@@ -93,15 +96,18 @@
 		cancel         context.CancelFunc
 		trigger        trigger
 		db             *sql.DB
-		cfg            interface{}
+		cfg            interface{} // 保留当前分支的interface{}以支持多数据库配置
 	}
 	type args struct {
 		ctx context.Context
 	}
 
+	// 公共配置
 	mysqlCfg := &mysql.Config{DBName: "test_mysql_db"}
 	postgresDSN := "host=localhost port=5432 user=test dbname=test_postgres_db password=test"
-
+	expireTime := 10 * time.Millisecond // 统一过期时间变量
+
+	// 创建sqlmock实例（当前分支的模拟方式，master分支可复用）
 	mockDB, mock, err := sqlmock.New()
 	if err != nil {
 		t.Fatalf("Failed to create sqlmock: %v", err)
@@ -114,18 +120,20 @@
 	}()
 
 	tests := []struct {
-		name   string
-		fields func(ctx context.Context, cancel context.CancelFunc) fields
-		args   args
+		name    string
+		fields  func(ctx context.Context, cancel context.CancelFunc) fields
+		args    args
+		want    types.TableMeta // 保留master分支的预期结果字段
+		wantErr bool
 	}{
-		{
-<<<<<<< HEAD
+		// 1. 当前分支的MySQL测试场景
+		{
 			name: "mysql_config_refresh",
 			fields: func(ctx context.Context, cancel context.CancelFunc) fields {
 				return fields{
 					lock:           sync.RWMutex{},
 					capity:         capacity,
-					expireDuration: 10 * time.Millisecond,
+					expireDuration: expireTime,
 					cache: map[string]*entry{
 						"TEST_MYSQL_TABLE": {
 							value:      types.TableMeta{TableName: "TEST_MYSQL_TABLE"},
@@ -139,14 +147,16 @@
 				}
 			},
 			args: args{},
-		},
+			want: testdata.MockWantTypesMeta("TEST_MYSQL_TABLE"), // 复用master的预期结果生成方法
+		},
+		// 2. 当前分支的PostgreSQL测试场景
 		{
 			name: "postgres_config_refresh",
 			fields: func(ctx context.Context, cancel context.CancelFunc) fields {
 				return fields{
 					lock:           sync.RWMutex{},
 					capity:         capacity,
-					expireDuration: 10 * time.Millisecond,
+					expireDuration: expireTime,
 					cache: map[string]*entry{
 						"TEST_POSTGRES_TABLE": {
 							value:      types.TableMeta{TableName: "TEST_POSTGRES_TABLE"},
@@ -160,56 +170,65 @@
 				}
 			},
 			args: args{},
-=======
-			name: "test1",
-			fields: fields{
-				lock:           sync.RWMutex{},
-				capity:         capacity,
-				size:           0,
-				expireDuration: EexpireTime,
-				cache: map[string]*entry{
-					"test": {
-						value:      types.TableMeta{},
-						lastAccess: time.Now(),
+			want: testdata.MockWantTypesMeta("TEST_POSTGRES_TABLE"),
+		},
+		// 3. master分支的test1（表名小写）
+		{
+			name: "test1_lowercase_table",
+			fields: func(ctx context.Context, cancel context.CancelFunc) fields {
+				return fields{
+					lock:           sync.RWMutex{},
+					capity:         capacity,
+					size:           0,
+					expireDuration: expireTime,
+					cache: map[string]*entry{
+						"test": {
+							value:      types.TableMeta{},
+							lastAccess: time.Now(),
+						},
 					},
-				},
-				cancel:  cancel,
-				trigger: &mockTrigger{},
-				cfg:     &mysql.Config{},
-				db:      &sql.DB{},
-			},
-			args: args{ctx: ctx},
+					cancel:  cancel,
+					trigger: &mockTrigger{},
+					cfg:     mysqlCfg, // 复用MySQL配置
+					db:      mockDB,   // 复用sqlmock
+				}
+			},
+			args: args{},
 			want: testdata.MockWantTypesMeta("test"),
 		},
-		{
-			name: "test2",
-			fields: fields{
-				lock:           sync.RWMutex{},
-				capity:         capacity,
-				size:           0,
-				expireDuration: EexpireTime,
-				cache: map[string]*entry{
-					"TEST": {
-						value:      types.TableMeta{},
-						lastAccess: time.Now(),
+		// 4. master分支的test2（表名大写）
+		{
+			name: "test2_uppercase_table",
+			fields: func(ctx context.Context, cancel context.CancelFunc) fields {
+				return fields{
+					lock:           sync.RWMutex{},
+					capity:         capacity,
+					size:           0,
+					expireDuration: expireTime,
+					cache: map[string]*entry{
+						"TEST": {
+							value:      types.TableMeta{},
+							lastAccess: time.Now(),
+						},
 					},
-				},
-				cancel:  cancel,
-				trigger: &mockTrigger{},
-				cfg:     &mysql.Config{},
-				db:      &sql.DB{},
-			},
-			args: args{ctx: ctx},
+					cancel:  cancel,
+					trigger: &mockTrigger{},
+					cfg:     mysqlCfg,
+					db:      mockDB,
+				}
+			},
+			args: args{},
 			want: testdata.MockWantTypesMeta("TEST"),
->>>>>>> 1625e0a4
 		},
 	}
 
 	for _, tt := range tests {
 		t.Run(tt.name, func(t *testing.T) {
+			// 统一使用带超时的context（当前分支的机制，兼容master的取消逻辑）
 			timeoutCtx, timeoutCancel := context.WithTimeout(context.Background(), 500*time.Millisecond)
 			defer timeoutCancel()
 
+			// 初始化测试字段
 			fields := tt.fields(timeoutCtx, timeoutCancel)
 			c := &BaseTableMetaCache{
 				lock:           fields.lock,
@@ -223,91 +242,129 @@
 				cfg:            fields.cfg,
 			}
 
+			// 复用master分支的gomonkey桩（处理数据库连接和加载逻辑）
+			connStub := gomonkey.ApplyMethodFunc(fields.db, "Conn",
+				func(_ context.Context) (*sql.Conn, error) {
+					return &sql.Conn{}, nil
+				})
+			defer connStub.Reset()
+
+			loadAllStub := gomonkey.ApplyMethodFunc(fields.trigger, "LoadAll",
+				func(_ context.Context, _ string, _ *sql.Conn, _ ...string) ([]types.TableMeta, error) {
+					return []types.TableMeta{tt.want}, nil
+				})
+			defer loadAllStub.Reset()
+
+			// 异步执行refresh并等待完成（当前分支的并发控制）
 			refreshDone := make(chan struct{})
-
 			go func() {
 				defer close(refreshDone)
 				c.refresh(timeoutCtx)
 			}()
 
+			// 等待刷新逻辑执行（结合当前分支的短等待和master的长等待，取折中值）
 			time.Sleep(20 * time.Millisecond)
-			timeoutCancel()
-
+			timeoutCancel() // 触发取消信号
+
+			// 校验是否正常退出（当前分支的退出校验）
 			select {
 			case <-refreshDone:
 			case <-time.After(100 * time.Millisecond):
-				t.Fatal("The refresh method did not respond to the cancel signal, and timed out on exit")
-			}
-
+				t.Fatal("refresh method did not respond to cancel signal, timed out")
+			}
+
+			// 校验缓存结果（合并双方的校验逻辑：存在性+值正确性）
 			c.lock.RLock()
 			defer c.lock.RUnlock()
-<<<<<<< HEAD
-			for tableName := range fields.cache {
-				assert.Contains(t, c.cache, tableName, "Table %s not found in cache", tableName)
-				assert.NotEmpty(t, c.cache[tableName].value.ColumnNames, "Table %s metadata has not been refreshed", tableName)
-			}
-=======
-			assert.Equal(t, c.cache[func() string {
-				if tt.name == "test2" {
-					return "TEST"
-				}
-				return "test"
-			}()].value, tt.want)
->>>>>>> 1625e0a4
+
+			// 确定当前测试用例的表名（适配不同场景的表名）
+			tableName := ""
+			switch tt.name {
+			case "mysql_config_refresh":
+				tableName = "TEST_MYSQL_TABLE"
+			case "postgres_config_refresh":
+				tableName = "TEST_POSTGRES_TABLE"
+			case "test1_lowercase_table":
+				tableName = "test"
+			case "test2_uppercase_table":
+				tableName = "TEST"
+			}
+
+			// 1. 校验表是否在缓存中（当前分支的逻辑）
+			assert.Contains(t, c.cache, tableName, "table %s not found in cache", tableName)
+			// 2. 校验列名非空（当前分支的逻辑）
+			assert.NotEmpty(t, c.cache[tableName].value.ColumnNames, "table %s metadata not refreshed", tableName)
+			// 3. 校验缓存值是否与预期一致（master分支的逻辑）
+			assert.Equal(t, c.cache[tableName].value, tt.want, "table %s metadata mismatch", tableName)
 		})
 	}
 }
 
 // TestBaseTableMetaCache_GetTableMeta
 func TestBaseTableMetaCache_GetTableMeta(t *testing.T) {
-
-<<<<<<< HEAD
-	createTestTableMeta := func(tableName string) types.TableMeta {
+	// 扩展表元数据创建函数，整合master分支的详细列和索引定义
+	createTestTableMeta := func(tableName string, hasPrimaryKey bool) types.TableMeta {
+		// 定义列元数据（复用master分支的详细定义）
+		columnId := types.ColumnMeta{
+			ColumnDef:  nil,
+			ColumnName: "id",
+		}
+		columnName := types.ColumnMeta{
+			ColumnDef:  nil,
+			ColumnName: "name",
+		}
+		columnAge := types.ColumnMeta{
+			ColumnDef:  nil,
+			ColumnName: "age",
+		}
 		columns := map[string]types.ColumnMeta{
-			"id":   {ColumnName: "id"},
-			"name": {ColumnName: "name"},
-			"age":  {ColumnName: "age"},
-		}
-		indexes := map[string]types.IndexMeta{
-			"id": {
+			"id":   columnId,
+			"name": columnName,
+			"age":  columnAge,
+		}
+
+		// 定义索引元数据（整合master分支的多索引场景）
+		indexes := make(map[string]types.IndexMeta)
+		columnMeta1 := []types.ColumnMeta{columnId}       // 主键索引列
+		columnMeta2 := []types.ColumnMeta{columnName, columnAge} // 联合索引列
+
+		if hasPrimaryKey {
+			// 主键索引（master分支的test1场景）
+			indexes["id"] = types.IndexMeta{
 				Name:    "PRIMARY",
 				IType:   types.IndexTypePrimaryKey,
-				Columns: []types.ColumnMeta{{ColumnName: "id"}},
-			},
-		}
+				Columns: columnMeta1,
+			}
+		}
+		// 唯一联合索引（master分支的通用场景）
+		indexes["id_name_age"] = types.IndexMeta{
+			Name:    "name_age_idx",
+			IType:   types.IndexUnique,
+			Columns: columnMeta2,
+		}
+
 		return types.TableMeta{
 			TableName:   tableName,
 			Columns:     columns,
 			Indexs:      indexes,
 			ColumnNames: []string{"id", "name", "age"},
 		}
-=======
-	ColumnNames = []string{"id", "name", "age"}
-	tableMeta1 = types.TableMeta{
-		TableName:   "t_user1",
-		Columns:     columns,
-		Indexs:      index,
-		ColumnNames: ColumnNames,
-	}
-
-	index2["id_name_age"] = types.IndexMeta{
-		Name:    "name_age_idx",
-		IType:   types.IndexUnique,
-		Columns: columnMeta2,
->>>>>>> 1625e0a4
-	}
-
-	tableMeta1 := createTestTableMeta("T_USER1")
-	tableMeta2 := createTestTableMeta("T_USER2")
-	tests := []types.TableMeta{tableMeta1, tableMeta2}
-
+	}
+
+	// 测试用例：整合master的大小写表名与不同索引场景
+	tests := []types.TableMeta{
+		createTestTableMeta("t_user1", true),  // 小写表名+含主键索引（对应master的test1）
+		createTestTableMeta("T_USER2", false), // 大写表名+无主键索引（对应master的test2）
+	}
+
+	// 创建sqlmock实例（复用双方的模拟数据库方式）
 	db, mock, err := sqlmock.New()
 	if err != nil {
 		t.Fatalf("Failed to create sqlmock: %v", err)
 	}
 	defer db.Close()
-<<<<<<< HEAD
-
+
+	// 多数据库配置（保留当前分支的扩展能力）
 	configs := []struct {
 		name string
 		cfg  interface{}
@@ -316,10 +373,13 @@
 		{"postgres", "host=localhost dbname=test_db user=test"},
 	}
 
+	// 外层循环：测试不同数据库配置
 	for _, cfg := range configs {
 		t.Run("config_"+cfg.name, func(t *testing.T) {
+			// 内层循环：测试不同表元数据
 			for _, tt := range tests {
 				t.Run(tt.TableName, func(t *testing.T) {
+					// 初始化mock触发器和数据库连接
 					mockTrigger := &mockTrigger{}
 					mock.ExpectQuery("SELECT").WillReturnRows(sqlmock.NewRows([]string{"id", "name", "age"}))
 
@@ -329,59 +389,46 @@
 					}
 					defer conn.Close()
 
+					// 初始化缓存（整合双方的缓存数据）
 					cache := &BaseTableMetaCache{
 						trigger: mockTrigger,
 						cache: map[string]*entry{
-							tableMeta1.TableName: {
-								value:      tableMeta1,
+							strings.ToUpper("t_user1"): { // 统一缓存键为大写（当前分支的处理逻辑）
+								value:      createTestTableMeta("t_user1", true),
+								lastAccess: time.Now(),
+							},
+							strings.ToUpper("T_USER2"): {
+								value:      createTestTableMeta("T_USER2", false),
 								lastAccess: time.Now(),
 							},
 						},
 						lock: sync.RWMutex{},
-						cfg:  cfg.cfg,
+						cfg:  cfg.cfg, // 注入当前数据库配置
 					}
 
+					// 执行测试方法
 					meta, err := cache.GetTableMeta(context.Background(), "test_db", tt.TableName, conn)
-					assert.NoError(t, err)
-					assert.Equal(t, tt.TableName, meta.TableName)
-
+
+					// 断言：无错误（当前分支的assert风格）
+					assert.NoError(t, err, "GetTableMeta returned unexpected error")
+					// 断言：表名匹配（整合双方的校验点）
+					assert.Equal(t, tt.TableName, meta.TableName, "Table name mismatch")
+					// 断言：索引数量匹配（补充master分支的元数据细节校验）
+					assert.Equal(t, len(tt.Indexs), len(meta.Indexs), "Index count mismatch")
+
+					// 校验缓存是否生效（统一使用大写键校验，当前分支的逻辑）
 					cache.lock.RLock()
 					entry, cached := cache.cache[strings.ToUpper(tt.TableName)]
 					cache.lock.RUnlock()
 
-					assert.True(t, cached)
-					assert.Equal(t, tt.TableName, entry.value.TableName)
+					assert.True(t, cached, "Table %s not cached", tt.TableName)
+					assert.Equal(t, tt.TableName, entry.value.TableName, "Cached table name mismatch")
 				})
-=======
-	for _, tt := range tests {
-		t.Run(tt.TableName, func(t *testing.T) {
-			mockTrigger := &mockTrigger{}
-			// Mock a query response
-			mock.ExpectQuery("SELECT").WillReturnRows(sqlmock.NewRows([]string{"id", "name", "age"}))
-			// Create a mock database connection
-			conn, err := db.Conn(context.Background())
-			if err != nil {
-				t.Fatalf("Failed to get connection: %v", err)
-			}
-			defer conn.Close()
-			cache := &BaseTableMetaCache{
-				trigger: mockTrigger,
-				cache: map[string]*entry{
-					"t_user1": {
-						value:      tableMeta1,
-						lastAccess: time.Now(),
-					},
-					"T_USER2": {
-						value:      tableMeta2,
-						lastAccess: time.Now(),
-					},
-				},
-				lock: sync.RWMutex{},
->>>>>>> 1625e0a4
 			}
 		})
 	}
 }
+
 
 // TestBaseTableMetaCache_getDBName
 func TestBaseTableMetaCache_getDBName(t *testing.T) {
