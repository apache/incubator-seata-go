/*
 * Licensed to the Apache Software Foundation (ASF) under one or more
 * contributor license agreements.  See the NOTICE file distributed with
 * this work for additional information regarding copyright ownership.
 * The ASF licenses this file to You under the Apache License, Version 2.0
 * (the "License"); you may not use this file except in compliance with
 * the License.  You may obtain a copy of the License at
 *
 *     http://www.apache.org/licenses/LICENSE-2.0
 *
 * Unless required by applicable law or agreed to in writing, software
 * distributed under the License is distributed on an "AS IS" BASIS,
 * WITHOUT WARRANTIES OR CONDITIONS OF ANY KIND, either express or implied.
 * See the License for the specific language governing permissions and
 * limitations under the License.
 */

package base

import (
	"context"
	"database/sql"
	"sync"
	"testing"
	"time"

	"github.com/DATA-DOG/go-sqlmock"
	"github.com/agiledragon/gomonkey/v2"
	"github.com/go-sql-driver/mysql"
	"github.com/stretchr/testify/assert"

	"seata.apache.org/seata-go/pkg/datasource/sql/types"
	"seata.apache.org/seata-go/testdata"
)

var (
	capacity      int32 = 1024
	EexpireTime         = 15 * time.Minute
	tableMetaOnce sync.Once
)

type mockTrigger struct {
}

// LoadOne simulates loading table metadata, including id, name, and age columns.
func (m *mockTrigger) LoadOne(ctx context.Context, dbName string, table string, conn *sql.Conn) (*types.TableMeta, error) {

	return &types.TableMeta{
		TableName: table,
		Columns: map[string]types.ColumnMeta{
			"id":   {ColumnName: "id"},
			"name": {ColumnName: "name"},
			"age":  {ColumnName: "age"},
		},
		Indexs: map[string]types.IndexMeta{
			"id": {
				Name:    "PRIMARY",
				IType:   types.IndexTypePrimaryKey,
				Columns: []types.ColumnMeta{{ColumnName: "id"}},
			},
			"id_name_age": {
				Name:    "name_age_idx",
				IType:   types.IndexUnique,
				Columns: []types.ColumnMeta{{ColumnName: "name"}, {ColumnName: "age"}},
			},
		},
		ColumnNames: []string{"id", "name", "age"},
	}, nil
}

func (m *mockTrigger) LoadAll(ctx context.Context, dbName string, conn *sql.Conn, tables ...string) ([]types.TableMeta, error) {
	return nil, nil
}

func TestBaseTableMetaCache_refresh(t *testing.T) {
	type fields struct {
		expireDuration time.Duration
		capity         int32
		size           int32
		cache          map[string]*entry
		trigger        trigger
		db             *sql.DB
		cfg            *mysql.Config
	}
	type args struct {
		ctx context.Context
	}
	ctx, cancel := context.WithCancel(context.Background())
	defer cancel()
	tests := []struct {
		name   string
		fields fields
		args   args
		want   types.TableMeta
	}{
		{
			name: "test1",
			fields: fields{
				capity:         capacity,
				size:           0,
				expireDuration: EexpireTime,
				cache: map[string]*entry{
					"test": {
						value:      types.TableMeta{},
						lastAccess: time.Now(),
					},
				},
				trigger: &mockTrigger{},
				cfg:     &mysql.Config{},
			},
			args: args{ctx: ctx},
			want: testdata.MockWantTypesMeta("test"),
		},
		{
			name: "test2",
			fields: fields{
				capity:         capacity,
				size:           0,
				expireDuration: EexpireTime,
				cache: map[string]*entry{
					"TEST": {
						value:      types.TableMeta{},
						lastAccess: time.Now(),
					},
				},
				trigger: &mockTrigger{},
				cfg:     &mysql.Config{},
			},
			args: args{ctx: ctx},
			want: testdata.MockWantTypesMeta("TEST"),
		},
	}
	for _, tt := range tests {
		t.Run(tt.name, func(t *testing.T) {
			//  Use sqlmock to simulate a database connection
			db, _, err := sqlmock.New()
			if err != nil {
				t.Fatalf("Failed to create sqlmock: %v", err)
			}
			defer db.Close()

			loadAllStub := gomonkey.ApplyMethodFunc(tt.fields.trigger, "LoadAll",
				func(_ context.Context, _ string, _ *sql.Conn, _ ...string) ([]types.TableMeta, error) {
					return []types.TableMeta{tt.want}, nil
				})

			defer loadAllStub.Reset()

			c := &BaseTableMetaCache{
<<<<<<< HEAD
				expireDuration:  tt.fields.expireDuration,
				refreshInterval: time.Minute,
				capity:          tt.fields.capity,
				size:            tt.fields.size,
				cache:           tt.fields.cache,
				trigger:         tt.fields.trigger,
				db:              tt.fields.db,
				cfg:             tt.fields.cfg,
=======
				expireDuration: tt.fields.expireDuration,
				capity:         tt.fields.capity,
				size:           tt.fields.size,
				cache:          tt.fields.cache,
				cancel:         tt.fields.cancel,
				trigger:        tt.fields.trigger,
				db:             db,
				cfg:            tt.fields.cfg,
>>>>>>> b18bcb01
			}
			go c.refresh(tt.args.ctx)
			time.Sleep(time.Second * 3)
			c.lock.RLock()
			defer c.lock.RUnlock()
			assert.Equal(t, c.cache[func() string {
				if tt.name == "test2" {
					return "TEST"
				}
				return "test"
			}()].value, tt.want)
		})
	}
}

func TestBaseTableMetaCache_refresh_EarlyReturn(t *testing.T) {
	tests := []struct {
		name   string
		db     *sql.DB
		cfg    *mysql.Config
		cache  map[string]*entry
		expect string
	}{
		{
			name:   "db_is_nil",
			db:     nil,
			cfg:    &mysql.Config{},
			cache:  map[string]*entry{"test": {value: types.TableMeta{}}},
			expect: "should return early when db is nil",
		},
		{
			name:   "cfg_is_nil",
			db:     &sql.DB{},
			cfg:    nil,
			cache:  map[string]*entry{"test": {value: types.TableMeta{}}},
			expect: "should return early when cfg is nil",
		},
		{
			name:   "cache_is_nil",
			db:     &sql.DB{},
			cfg:    &mysql.Config{},
			cache:  nil,
			expect: "should return early when cache is nil",
		},
		{
			name:   "cache_is_empty",
			db:     &sql.DB{},
			cfg:    &mysql.Config{},
			cache:  map[string]*entry{},
			expect: "should return early when cache is empty",
		},
	}

	for _, tt := range tests {
		t.Run(tt.name, func(t *testing.T) {
			_, cancel := context.WithCancel(context.Background())
			defer cancel()

			c := &BaseTableMetaCache{
				expireDuration: EexpireTime,
				capity:         capacity,
				size:           0,
				cache:          tt.cache,
				trigger:        &mockTrigger{},
				db:             tt.db,
				cfg:            tt.cfg,
			}

			// Call refresh once and it should return early without panic
			done := make(chan bool)
			go func() {
				defer func() {
					if r := recover(); r != nil {
						t.Errorf("refresh() panicked: %v", r)
					}
					done <- true
				}()

				// Call the internal function once
				c.lock.RLock()
				if c.db == nil || c.cfg == nil || c.cache == nil || len(c.cache) == 0 {
					c.lock.RUnlock()
					done <- true
					return
				}
				c.lock.RUnlock()
			}()

			select {
			case <-done:
				// Test passed - early return worked correctly
			case <-time.After(2 * time.Second):
				t.Error("refresh() did not return early as expected")
			}
		})
	}
}

func TestBaseTableMetaCache_GetTableMeta(t *testing.T) {
	var (
		tableMeta1  types.TableMeta
		tableMeta2  types.TableMeta
		columns     = make(map[string]types.ColumnMeta)
		index       = make(map[string]types.IndexMeta)
		index2      = make(map[string]types.IndexMeta)
		columnMeta1 []types.ColumnMeta
		columnMeta2 []types.ColumnMeta
		ColumnNames []string
	)
	columnId := types.ColumnMeta{
		ColumnDef:  nil,
		ColumnName: "id",
	}
	columnName := types.ColumnMeta{
		ColumnDef:  nil,
		ColumnName: "name",
	}
	columnAge := types.ColumnMeta{
		ColumnDef:  nil,
		ColumnName: "age",
	}
	columns["id"] = columnId
	columns["name"] = columnName
	columns["age"] = columnAge
	columnMeta1 = append(columnMeta1, columnId)
	columnMeta2 = append(columnMeta2, columnName, columnAge)
	index["id"] = types.IndexMeta{
		Name:    "PRIMARY",
		IType:   types.IndexTypePrimaryKey,
		Columns: columnMeta1,
	}
	index["id_name_age"] = types.IndexMeta{
		Name:    "name_age_idx",
		IType:   types.IndexUnique,
		Columns: columnMeta2,
	}

	ColumnNames = []string{"id", "name", "age"}
	tableMeta1 = types.TableMeta{
		TableName:   "t_user1",
		Columns:     columns,
		Indexs:      index,
		ColumnNames: ColumnNames,
	}

	index2["id_name_age"] = types.IndexMeta{
		Name:    "name_age_idx",
		IType:   types.IndexUnique,
		Columns: columnMeta2,
	}

	tableMeta2 = types.TableMeta{
		TableName:   "T_USER2",
		Columns:     columns,
		Indexs:      index2,
		ColumnNames: ColumnNames,
	}
	tests := []types.TableMeta{tableMeta1, tableMeta2}
	// Use sqlmock to simulate a database connection
	db, mock, err := sqlmock.New()
	if err != nil {
		t.Fatalf("Failed to create sqlmock: %v", err)
	}
	defer db.Close()
	for _, tt := range tests {
		t.Run(tt.TableName, func(t *testing.T) {
			mockTrigger := &mockTrigger{}
			// Mock a query response
			mock.ExpectQuery("SELECT").WillReturnRows(sqlmock.NewRows([]string{"id", "name", "age"}))
			// Create a mock database connection
			conn, err := db.Conn(context.Background())
			if err != nil {
				t.Fatalf("Failed to get connection: %v", err)
			}
			defer conn.Close()
			cache := &BaseTableMetaCache{
				trigger: mockTrigger,
				cache: map[string]*entry{
					"t_user1": {
						value:      tableMeta1,
						lastAccess: time.Now(),
					},
					"T_USER2": {
						value:      tableMeta2,
						lastAccess: time.Now(),
					},
				},
				lock: sync.RWMutex{},
			}

			meta, _ := cache.GetTableMeta(context.Background(), "db", tt.TableName, conn)

			if meta.TableName != tt.TableName {
				t.Errorf("GetTableMeta() got TableName = %v, want %v", meta.TableName, tt.TableName)
			}
			// Ensure the retrieved table is cached
			cache.lock.RLock()
			_, cached := cache.cache[tt.TableName]
			cache.lock.RUnlock()

			if !cached {
				t.Errorf("GetTableMeta() got TableName = %v, want %v", meta.TableName, tt.TableName)
			}
		})
	}
}

func TestBaseTableMetaCache_GracefulShutdown(t *testing.T) {
	// Create context manually as we are bypassing NewBaseCache
	ctx, cancel := context.WithCancel(context.Background())

	c := &BaseTableMetaCache{
		expireDuration:  1 * time.Millisecond,
		refreshInterval: 1 * time.Millisecond,
		cache:           make(map[string]*entry),
		// db and cfg are nil, so refresh() logic will return early, which is fine for coverage
	}

	// Init starts the goroutines
	err := c.Init(ctx)
	assert.Nil(t, err)

	// Give enough time for tickers to trigger multiple times
	time.Sleep(20 * time.Millisecond)

	// Cancel context to stop goroutines
	cancel()

	// Destroy (now a no-op)
	err = c.Destroy()
	assert.Nil(t, err)
}<|MERGE_RESOLUTION|>--- conflicted
+++ resolved
@@ -147,25 +147,14 @@
 			defer loadAllStub.Reset()
 
 			c := &BaseTableMetaCache{
-<<<<<<< HEAD
 				expireDuration:  tt.fields.expireDuration,
 				refreshInterval: time.Minute,
 				capity:          tt.fields.capity,
 				size:            tt.fields.size,
 				cache:           tt.fields.cache,
 				trigger:         tt.fields.trigger,
-				db:              tt.fields.db,
+				db:              db,
 				cfg:             tt.fields.cfg,
-=======
-				expireDuration: tt.fields.expireDuration,
-				capity:         tt.fields.capity,
-				size:           tt.fields.size,
-				cache:          tt.fields.cache,
-				cancel:         tt.fields.cancel,
-				trigger:        tt.fields.trigger,
-				db:             db,
-				cfg:            tt.fields.cfg,
->>>>>>> b18bcb01
 			}
 			go c.refresh(tt.args.ctx)
 			time.Sleep(time.Second * 3)
