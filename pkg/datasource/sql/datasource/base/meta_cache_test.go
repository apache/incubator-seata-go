--- conflicted
+++ resolved
@@ -39,7 +39,9 @@
 
 type mockTrigger struct{}
 
+// LoadOne simulates loading table metadata, including id, name, and age columns.
 func (m *mockTrigger) LoadOne(ctx context.Context, dbName string, table string, conn *sql.Conn) (*types.TableMeta, error) {
+
 	return &types.TableMeta{
 		TableName: table,
 		Columns: map[string]types.ColumnMeta{
@@ -119,7 +121,6 @@
 		args   args
 	}{
 		{
-<<<<<<< HEAD
 			name: "mysql_config_refresh",
 			fields: func(ctx context.Context, cancel context.CancelFunc) fields {
 				return fields{
@@ -160,48 +161,6 @@
 				}
 			},
 			args: args{},
-=======
-			name: "test1",
-			fields: fields{
-				lock:           sync.RWMutex{},
-				capity:         capacity,
-				size:           0,
-				expireDuration: EexpireTime,
-				cache: map[string]*entry{
-					"test": {
-						value:      types.TableMeta{},
-						lastAccess: time.Now(),
-					},
-				},
-				cancel:  cancel,
-				trigger: &mockTrigger{},
-				cfg:     &mysql.Config{},
-				db:      &sql.DB{},
-			},
-			args: args{ctx: ctx},
-			want: testdata.MockWantTypesMeta("test"),
-		},
-		{
-			name: "test2",
-			fields: fields{
-				lock:           sync.RWMutex{},
-				capity:         capacity,
-				size:           0,
-				expireDuration: EexpireTime,
-				cache: map[string]*entry{
-					"TEST": {
-						value:      types.TableMeta{},
-						lastAccess: time.Now(),
-					},
-				},
-				cancel:  cancel,
-				trigger: &mockTrigger{},
-				cfg:     &mysql.Config{},
-				db:      &sql.DB{},
-			},
-			args: args{ctx: ctx},
-			want: testdata.MockWantTypesMeta("TEST"),
->>>>>>> a4815531
 		},
 	}
 
@@ -241,19 +200,10 @@
 
 			c.lock.RLock()
 			defer c.lock.RUnlock()
-<<<<<<< HEAD
 			for tableName := range fields.cache {
 				assert.Contains(t, c.cache, tableName, "Table %s not found in cache", tableName)
 				assert.NotEmpty(t, c.cache[tableName].value.ColumnNames, "Table %s metadata has not been refreshed", tableName)
 			}
-=======
-			assert.Equal(t, c.cache[func() string {
-				if tt.name == "test2" {
-					return "TEST"
-				}
-				return "test"
-			}()].value, tt.want)
->>>>>>> a4815531
 		})
 	}
 }
@@ -261,7 +211,6 @@
 // TestBaseTableMetaCache_GetTableMeta
 func TestBaseTableMetaCache_GetTableMeta(t *testing.T) {
 
-<<<<<<< HEAD
 	createTestTableMeta := func(tableName string) types.TableMeta {
 		columns := map[string]types.ColumnMeta{
 			"id":   {ColumnName: "id"},
@@ -281,20 +230,6 @@
 			Indexs:      indexes,
 			ColumnNames: []string{"id", "name", "age"},
 		}
-=======
-	ColumnNames = []string{"id", "name", "age"}
-	tableMeta1 = types.TableMeta{
-		TableName:   "t_user1",
-		Columns:     columns,
-		Indexs:      index,
-		ColumnNames: ColumnNames,
-	}
-
-	index2["id_name_age"] = types.IndexMeta{
-		Name:    "name_age_idx",
-		IType:   types.IndexUnique,
-		Columns: columnMeta2,
->>>>>>> a4815531
 	}
 
 	tableMeta1 := createTestTableMeta("T_USER1")
@@ -306,7 +241,6 @@
 		t.Fatalf("Failed to create sqlmock: %v", err)
 	}
 	defer db.Close()
-<<<<<<< HEAD
 
 	configs := []struct {
 		name string
@@ -352,32 +286,6 @@
 					assert.True(t, cached)
 					assert.Equal(t, tt.TableName, entry.value.TableName)
 				})
-=======
-	for _, tt := range tests {
-		t.Run(tt.TableName, func(t *testing.T) {
-			mockTrigger := &mockTrigger{}
-			// Mock a query response
-			mock.ExpectQuery("SELECT").WillReturnRows(sqlmock.NewRows([]string{"id", "name", "age"}))
-			// Create a mock database connection
-			conn, err := db.Conn(context.Background())
-			if err != nil {
-				t.Fatalf("Failed to get connection: %v", err)
-			}
-			defer conn.Close()
-			cache := &BaseTableMetaCache{
-				trigger: mockTrigger,
-				cache: map[string]*entry{
-					"t_user1": {
-						value:      tableMeta1,
-						lastAccess: time.Now(),
-					},
-					"T_USER2": {
-						value:      tableMeta2,
-						lastAccess: time.Now(),
-					},
-				},
-				lock: sync.RWMutex{},
->>>>>>> a4815531
 			}
 		})
 	}
