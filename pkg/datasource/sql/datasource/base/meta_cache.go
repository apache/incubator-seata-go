/*
 * Licensed to the Apache Software Foundation (ASF) under one or more
 * contributor license agreements.  See the NOTICE file distributed with
 * this work for additional information regarding copyright ownership.
 * The ASF licenses this file to You under the Apache License, Version 2.0
 * (the "License"); you may not use this file except in compliance with
 * the License.  You may obtain a copy of the License at
 *
 *     http://www.apache.org/licenses/LICENSE-2.0
 *
 * Unless required by applicable law or agreed to in writing, software
 * distributed under the License is distributed on an "AS IS" BASIS,
 * WITHOUT WARRANTIES OR CONDITIONS OF ANY KIND, either express or implied.
 * See the License for the specific language governing permissions and
 * limitations under the License.
 */

package base

import (
	"context"
	"database/sql"
	"fmt"
<<<<<<< HEAD
	"log"
	"strings"
=======
>>>>>>> 1625e0a4
	"sync"
	"time"

	"github.com/go-sql-driver/mysql"
	"github.com/jackc/pgx/v4"

	"seata.apache.org/seata-go/pkg/datasource/sql/types"
)

type trigger interface {
	LoadOne(ctx context.Context, dbName string, table string, conn *sql.Conn) (*types.TableMeta, error)
	LoadAll(ctx context.Context, dbName string, conn *sql.Conn, tables ...string) ([]types.TableMeta, error)
}

type entry struct {
	value      types.TableMeta
	lastAccess time.Time
}

// BaseTableMetaCache
type BaseTableMetaCache struct {
	lock           sync.RWMutex
	expireDuration time.Duration
	capity         int32
	size           int32
	cache          map[string]*entry
	cancel         context.CancelFunc
	trigger        trigger
	db             *sql.DB
	cfg            interface{}
}

// NewBaseCache
func NewBaseCache(capity int32, expireDuration time.Duration, trigger trigger, db *sql.DB, cfg interface{}) *BaseTableMetaCache {
	ctx, cancel := context.WithCancel(context.Background())

	c := &BaseTableMetaCache{
		lock:           sync.RWMutex{},
		capity:         capity,
		size:           0,
		expireDuration: expireDuration,
		cache:          map[string]*entry{},
		cancel:         cancel,
		trigger:        trigger,
		cfg:            cfg,
		db:             db,
	}

	c.Init(ctx)

	return c
}

// init
func (c *BaseTableMetaCache) Init(ctx context.Context) error {
	go c.refresh(ctx)
	go c.scanExpire(ctx)
	return nil
}

// refresh
func (c *BaseTableMetaCache) refresh(ctx context.Context) {
	f := func(ctx context.Context) bool {
		if c.db == nil || c.cfg == nil || c.cache == nil {
			return true
		}

		select {
		case <-ctx.Done():
			log.Printf("refresh: Received a cancel signal, preparing to exit")
			return false
		default:
		}

		tables := make([]string, 0, len(c.cache))
		for table := range c.cache {
			tables = append(tables, table)
		}

		dbName, err := c.getDBName()
		if err != nil {
			return true
		}

		dbType, err := c.getDBType()
		if err != nil {
			log.Printf("refresh: failed to get db type, err: %v", err)
			return true
		}

		conn, err := c.db.Conn(ctx)
		if err != nil {
			return true
		}
		defer conn.Close()
		tableMetas, err := c.trigger.LoadAll(ctx, dbName, conn, tables...)
		if err != nil {
			return true
		}

		c.lock.Lock()
		defer c.lock.Unlock()
<<<<<<< HEAD
		for _, tm := range tableMetas {
			tm.DBType = dbType
			upperTableName := strings.ToUpper(tm.TableName)
			c.cache[upperTableName] = &entry{
				value:      tm,
				lastAccess: time.Now(),
=======

		for i := range v {
			tm := v[i]
			if _, ok := c.cache[tm.TableName]; ok {
				c.cache[tm.TableName] = &entry{
					value: tm,
				}
>>>>>>> 1625e0a4
			}
		}
		return true
	}

	if !f(ctx) {
		return
	}

	ticker := time.NewTicker(c.expireDuration)
	defer ticker.Stop()

	for {
		select {
		case <-ctx.Done():
			log.Printf("refresh: Context cancellation detected, exiting loop")
			return
		case <-ticker.C:
			if !f(ctx) {
				return
			}
		}
	}
}

// scanExpire
func (c *BaseTableMetaCache) scanExpire(ctx context.Context) {
	ticker := time.NewTicker(c.expireDuration)
	defer ticker.Stop()

	for {
		select {
		case <-ctx.Done():
			return
		case <-ticker.C:
			c.lock.Lock()

			cur := time.Now()
			for k, entry := range c.cache {
				if cur.Sub(entry.lastAccess) > c.expireDuration {
					delete(c.cache, k)
				}
			}

			c.lock.Unlock()
		}
	}
}

// GetTableMeta
func (c *BaseTableMetaCache) GetTableMeta(ctx context.Context, dbName, tableName string, conn *sql.Conn) (types.TableMeta, error) {
	c.lock.Lock()
	defer c.lock.Unlock()
	defer conn.Close()
<<<<<<< HEAD

	upperTableName := strings.ToUpper(tableName)
	e, ok := c.cache[upperTableName]
	if ok {
		e.lastAccess = time.Now()
		c.cache[upperTableName] = e
		return e.value, nil
	}
=======
	v, ok := c.cache[tableName]
	if !ok {
		meta, err := c.trigger.LoadOne(ctx, dbName, tableName, conn)
		if err != nil {
			return types.TableMeta{}, err
		}

		if meta != nil && !meta.IsEmpty() {
			c.cache[tableName] = &entry{
				value:      *meta,
				lastAccess: time.Now(),
			}
>>>>>>> 1625e0a4

	dbType, err := c.getDBType()
	if err != nil {
		return types.TableMeta{}, fmt.Errorf("get db type failed: %w", err)
	}

	meta, err := c.trigger.LoadOne(ctx, dbName, upperTableName, conn)
	if err != nil {
		return types.TableMeta{}, err
	}
	if meta == nil || meta.IsEmpty() {
		return types.TableMeta{}, fmt.Errorf("not found table metadata for %s", tableName)
	}

<<<<<<< HEAD
	meta.DBType = dbType
=======
	v.lastAccess = time.Now()
	c.cache[tableName] = v
>>>>>>> 1625e0a4

	c.cache[upperTableName] = &entry{
		value:      *meta,
		lastAccess: time.Now(),
	}
	return *meta, nil
}

func (c *BaseTableMetaCache) getDBType() (types.DBType, error) {
	switch cfg := c.cfg.(type) {
	case *mysql.Config:
		return types.DBTypeMySQL, nil
	case string:
		return types.DBTypePostgreSQL, nil
	default:
		return types.DBTypeUnknown, fmt.Errorf("unsupported config type: %T", cfg)
	}
}

func (c *BaseTableMetaCache) Destroy() error {
	c.cancel()
	return nil
}

func (c *BaseTableMetaCache) getDBName() (string, error) {
	switch cfg := c.cfg.(type) {
	case *mysql.Config:
		return cfg.DBName, nil
	case string:
		pgxCfg, err := pgx.ParseConfig(cfg)
		if err != nil {
			return "", fmt.Errorf("failed to parse postgresql dsn: %w", err)
		}
		return pgxCfg.Database, nil
	default:
		return "", fmt.Errorf("unsupported config type: %T", cfg)
	}
}<|MERGE_RESOLUTION|>--- conflicted
+++ resolved
@@ -21,11 +21,8 @@
 	"context"
 	"database/sql"
 	"fmt"
-<<<<<<< HEAD
 	"log"
 	"strings"
-=======
->>>>>>> 1625e0a4
 	"sync"
 	"time"
 
@@ -83,6 +80,7 @@
 func (c *BaseTableMetaCache) Init(ctx context.Context) error {
 	go c.refresh(ctx)
 	go c.scanExpire(ctx)
+
 	return nil
 }
 
@@ -128,22 +126,12 @@
 
 		c.lock.Lock()
 		defer c.lock.Unlock()
-<<<<<<< HEAD
 		for _, tm := range tableMetas {
 			tm.DBType = dbType
 			upperTableName := strings.ToUpper(tm.TableName)
 			c.cache[upperTableName] = &entry{
 				value:      tm,
 				lastAccess: time.Now(),
-=======
-
-		for i := range v {
-			tm := v[i]
-			if _, ok := c.cache[tm.TableName]; ok {
-				c.cache[tm.TableName] = &entry{
-					value: tm,
-				}
->>>>>>> 1625e0a4
 			}
 		}
 		return true
@@ -198,7 +186,6 @@
 	c.lock.Lock()
 	defer c.lock.Unlock()
 	defer conn.Close()
-<<<<<<< HEAD
 
 	upperTableName := strings.ToUpper(tableName)
 	e, ok := c.cache[upperTableName]
@@ -207,20 +194,6 @@
 		c.cache[upperTableName] = e
 		return e.value, nil
 	}
-=======
-	v, ok := c.cache[tableName]
-	if !ok {
-		meta, err := c.trigger.LoadOne(ctx, dbName, tableName, conn)
-		if err != nil {
-			return types.TableMeta{}, err
-		}
-
-		if meta != nil && !meta.IsEmpty() {
-			c.cache[tableName] = &entry{
-				value:      *meta,
-				lastAccess: time.Now(),
-			}
->>>>>>> 1625e0a4
 
 	dbType, err := c.getDBType()
 	if err != nil {
@@ -235,12 +208,7 @@
 		return types.TableMeta{}, fmt.Errorf("not found table metadata for %s", tableName)
 	}
 
-<<<<<<< HEAD
 	meta.DBType = dbType
-=======
-	v.lastAccess = time.Now()
-	c.cache[tableName] = v
->>>>>>> 1625e0a4
 
 	c.cache[upperTableName] = &entry{
 		value:      *meta,
