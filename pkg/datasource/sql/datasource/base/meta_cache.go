--- conflicted
+++ resolved
@@ -21,11 +21,8 @@
 	"context"
 	"database/sql"
 	"fmt"
-<<<<<<< HEAD
 	"log"
 	"strings"
-=======
->>>>>>> a4815531
 	"sync"
 	"time"
 
@@ -123,21 +120,11 @@
 
 		c.lock.Lock()
 		defer c.lock.Unlock()
-<<<<<<< HEAD
 		for _, tm := range tableMetas {
 			upperTableName := strings.ToUpper(tm.TableName)
 			c.cache[upperTableName] = &entry{
 				value:      tm,
 				lastAccess: time.Now(),
-=======
-
-		for i := range v {
-			tm := v[i]
-			if _, ok := c.cache[tm.TableName]; ok {
-				c.cache[tm.TableName] = &entry{
-					value: tm,
-				}
->>>>>>> a4815531
 			}
 		}
 		return true
@@ -191,8 +178,8 @@
 func (c *BaseTableMetaCache) GetTableMeta(ctx context.Context, dbName, tableName string, conn *sql.Conn) (types.TableMeta, error) {
 	c.lock.Lock()
 	defer c.lock.Unlock()
+
 	defer conn.Close()
-<<<<<<< HEAD
 
 	upperTableName := strings.ToUpper(tableName)
 	e, ok := c.cache[upperTableName]
@@ -209,29 +196,6 @@
 	if meta == nil || meta.IsEmpty() {
 		return types.TableMeta{}, fmt.Errorf("not found table metadata for %s", tableName)
 	}
-=======
-	v, ok := c.cache[tableName]
-	if !ok {
-		meta, err := c.trigger.LoadOne(ctx, dbName, tableName, conn)
-		if err != nil {
-			return types.TableMeta{}, err
-		}
-
-		if meta != nil && !meta.IsEmpty() {
-			c.cache[tableName] = &entry{
-				value:      *meta,
-				lastAccess: time.Now(),
-			}
-
-			return *meta, nil
-		}
-
-		return types.TableMeta{}, fmt.Errorf("not found table metadata")
-	}
-
-	v.lastAccess = time.Now()
-	c.cache[tableName] = v
->>>>>>> a4815531
 
 	c.cache[upperTableName] = &entry{
 		value:      *meta,
