/*
 * Licensed to the Apache Software Foundation (ASF) under one or more
 * contributor license agreements.  See the NOTICE file distributed with
 * this work for additional information regarding copyright ownership.
 * The ASF licenses this file to You under the Apache License, Version 2.0
 * (the "License"); you may not use this file except in compliance with
 * the License.  You may obtain a copy of the License at
 *
 *     http://www.apache.org/licenses/LICENSE-2.0
 *
 * Unless required by applicable law or agreed to in writing, software
 * distributed under the License is distributed on an "AS IS" BASIS,
 * WITHOUT WARRANTIES OR CONDITIONS OF ANY KIND, either express or implied.
 * See the License for the specific language governing permissions and
 * limitations under the License.
 */

package mysql

import (
	"context"
	"database/sql/driver"
	"io"
	"strings"

	"github.com/pkg/errors"
	"github.com/seata/seata-go/pkg/datasource/sql/types"
	"github.com/seata/seata-go/pkg/datasource/sql/undo/executor"
)

const (
	columnMetaSql = "SELECT `TABLE_NAME`, `TABLE_SCHEMA`, `COLUMN_NAME`, `DATA_TYPE`, `COLUMN_TYPE`, `COLUMN_KEY`, `IS_NULLABLE`, `EXTRA` FROM INFORMATION_SCHEMA.COLUMNS WHERE `TABLE_SCHEMA` = ? AND `TABLE_NAME` = ?"
	indexMetaSql  = "SELECT `INDEX_NAME`, `COLUMN_NAME`, `NON_UNIQUE`, `INDEX_TYPE`, `COLLATION`, `CARDINALITY` FROM `INFORMATION_SCHEMA`.`STATISTICS` WHERE `TABLE_SCHEMA` = ? AND `TABLE_NAME` = ?"
)

type mysqlTrigger struct {
}

func NewMysqlTrigger() *mysqlTrigger {
	return &mysqlTrigger{}
}

// LoadOne get table meta column and index
func (m *mysqlTrigger) LoadOne(ctx context.Context, dbName string, tableName string, conn driver.Conn) (*types.TableMeta, error) {
	tableMeta := types.TableMeta{
		Name:    tableName,
		Columns: make(map[string]types.ColumnMeta),
		Indexs:  make(map[string]types.IndexMeta),
	}

	colMetas, err := m.getColumns(ctx, dbName, tableName, conn)
	if err != nil {
		return nil, errors.Wrapf(err, "Could not found any column in the table: %s", tableName)
	}

	var columns []string
	for _, column := range colMetas {
		tableMeta.Columns[column.ColumnName] = column
		columns = append(columns, column.ColumnName)
	}
	tableMeta.ColumnNames = columns

	indexes, err := m.getIndexes(ctx, dbName, tableName, conn)
	if err != nil {
		return nil, errors.Wrapf(err, "Could not found any index in the table: %s", tableName)
	}
	for _, index := range indexes {
		col := tableMeta.Columns[index.ColumnName]
		idx, ok := tableMeta.Indexs[index.Name]
		if ok {
			idx.Values = append(idx.Values, col)
			tableMeta.Indexs[index.Name] = idx
		} else {
			index.Values = append(index.Values, col)
			tableMeta.Indexs[index.Name] = index
		}
	}
	if len(tableMeta.Indexs) == 0 {
		return nil, errors.Errorf("Could not found any index in the table: %s", tableName)
	}

	return &tableMeta, nil
}

// LoadAll
func (m *mysqlTrigger) LoadAll() ([]types.TableMeta, error) {
	return []types.TableMeta{}, nil
}

// getColumns get tableMeta column
func (m *mysqlTrigger) getColumns(ctx context.Context, dbName string, table string, conn driver.Conn) ([]types.ColumnMeta, error) {
	table = executor.DelEscape(table, types.DBTypeMySQL)
	var columnMetas []types.ColumnMeta

<<<<<<< HEAD
	var result []types.ColumnMeta

	columnSchemaSql := "select TABLE_CATALOG, TABLE_NAME, TABLE_SCHEMA, COLUMN_NAME, DATA_TYPE, COLUMN_TYPE, COLUMN_KEY, " +
		" IS_NULLABLE,COLUMN_DEFAULT,EXTRA from INFORMATION_SCHEMA.COLUMNS where `TABLE_SCHEMA` = ? AND `TABLE_NAME` = ?"

	stmt, err := conn.PrepareContext(ctx, columnSchemaSql)
=======
	stmt, err := conn.Prepare(columnMetaSql)
>>>>>>> f592e1b3
	if err != nil {
		return nil, err
	}

	rowsi, err := stmt.Query([]driver.Value{dbName, table})
	if err != nil {
		return nil, err
	}

	for {
		vals := make([]driver.Value, 8)
		err = rowsi.Next(vals)
		if err == io.EOF {
			break
		}
		if err != nil {
			return nil, err
		}

		var (
<<<<<<< HEAD
			tableCatalog string
			tableName    string
			tableSchema  string
			columnName   string
			dataType     string
			columnType   string
			columnKey    string
			isNullable   string
			columnDef    []byte
			extra        string
		)

		col := types.ColumnMeta{}

		if err = rows.Scan(
			&tableCatalog,
			&tableName,
			&tableSchema,
			&columnName,
			&dataType,
			&columnType,
			&columnKey,
			&isNullable,
			&columnDef,
			&extra); err != nil {
			return nil, err
		}

=======
			tableName   = string(vals[0].([]uint8))
			tableSchema = string(vals[1].([]uint8))
			columnName  = string(vals[2].([]uint8))
			dataType    = string(vals[3].([]uint8))
			columnType  = string(vals[4].([]uint8))
			columnKey   = string(vals[5].([]uint8))
			isNullable  = string(vals[6].([]uint8))
			extra       = string(vals[7].([]uint8))
		)

		col := types.ColumnMeta{}
>>>>>>> f592e1b3
		col.Schema = tableSchema
		col.Table = tableName
		col.ColumnName = strings.Trim(columnName, "` ")
		col.DataType = types.GetSqlDataType(dataType)
		col.ColumnType = columnType
		col.ColumnKey = columnKey
		if strings.ToLower(isNullable) == "yes" {
			col.IsNullable = 1
		} else {
			col.IsNullable = 0
		}
		col.ColumnDef = columnDef
		col.Extra = extra
		col.Autoincrement = strings.Contains(strings.ToLower(extra), "auto_increment")

		columnMetas = append(columnMetas, col)
	}

	if len(columnMetas) == 0 {
		return nil, errors.New("can't find column")
	}

	return columnMetas, nil
}

// getIndex get tableMetaIndex
func (m *mysqlTrigger) getIndexes(ctx context.Context, dbName string, tableName string, conn driver.Conn) ([]types.IndexMeta, error) {
	tableName = executor.DelEscape(tableName, types.DBTypeMySQL)
	result := make([]types.IndexMeta, 0)

	stmt, err := conn.Prepare(indexMetaSql)
	if err != nil {
		return nil, err
	}

	rowsi, err := stmt.Query([]driver.Value{dbName, tableName})
	if err != nil {
		return nil, err
	}

	defer rowsi.Close()

	for {
		vals := make([]driver.Value, 6)
		err = rowsi.Next(vals)
		if err == io.EOF {
			break
		}
		if err != nil {
			return nil, err
		}

		var (
			indexName  = string(vals[0].([]uint8))
			columnName = string(vals[1].([]uint8))
			nonUnique  = vals[2].(int64)
			//indexType   = string(vals[3].([]uint8))
			//collation   = string(vals[4].([]uint8))
			//cardinality = int(vals[6].([]uint8))
		)

		index := types.IndexMeta{
			Schema:     dbName,
			Table:      tableName,
			Name:       indexName,
			ColumnName: columnName,
			Values:     make([]types.ColumnMeta, 0),
		}

		if nonUnique == 1 {
			index.NonUnique = true
		}

		if "primary" == strings.ToLower(indexName) {
			index.IType = types.IndexTypePrimaryKey
		} else if !index.NonUnique {
			index.IType = types.IndexUnique
		} else {
			index.IType = types.IndexNormal
		}

		result = append(result, index)
	}

	return result, nil
}<|MERGE_RESOLUTION|>--- conflicted
+++ resolved
@@ -29,7 +29,7 @@
 )
 
 const (
-	columnMetaSql = "SELECT `TABLE_NAME`, `TABLE_SCHEMA`, `COLUMN_NAME`, `DATA_TYPE`, `COLUMN_TYPE`, `COLUMN_KEY`, `IS_NULLABLE`, `EXTRA` FROM INFORMATION_SCHEMA.COLUMNS WHERE `TABLE_SCHEMA` = ? AND `TABLE_NAME` = ?"
+	columnMetaSql = "SELECT `TABLE_NAME`, `TABLE_SCHEMA`, `COLUMN_NAME`, `DATA_TYPE`, `COLUMN_TYPE`, `COLUMN_KEY`, `IS_NULLABLE`, `COLUMN_DEFAULT`, `EXTRA` FROM INFORMATION_SCHEMA.COLUMNS WHERE `TABLE_SCHEMA` = ? AND `TABLE_NAME` = ?"
 	indexMetaSql  = "SELECT `INDEX_NAME`, `COLUMN_NAME`, `NON_UNIQUE`, `INDEX_TYPE`, `COLLATION`, `CARDINALITY` FROM `INFORMATION_SCHEMA`.`STATISTICS` WHERE `TABLE_SCHEMA` = ? AND `TABLE_NAME` = ?"
 )
 
@@ -92,16 +92,7 @@
 	table = executor.DelEscape(table, types.DBTypeMySQL)
 	var columnMetas []types.ColumnMeta
 
-<<<<<<< HEAD
-	var result []types.ColumnMeta
-
-	columnSchemaSql := "select TABLE_CATALOG, TABLE_NAME, TABLE_SCHEMA, COLUMN_NAME, DATA_TYPE, COLUMN_TYPE, COLUMN_KEY, " +
-		" IS_NULLABLE,COLUMN_DEFAULT,EXTRA from INFORMATION_SCHEMA.COLUMNS where `TABLE_SCHEMA` = ? AND `TABLE_NAME` = ?"
-
-	stmt, err := conn.PrepareContext(ctx, columnSchemaSql)
-=======
 	stmt, err := conn.Prepare(columnMetaSql)
->>>>>>> f592e1b3
 	if err != nil {
 		return nil, err
 	}
@@ -122,36 +113,6 @@
 		}
 
 		var (
-<<<<<<< HEAD
-			tableCatalog string
-			tableName    string
-			tableSchema  string
-			columnName   string
-			dataType     string
-			columnType   string
-			columnKey    string
-			isNullable   string
-			columnDef    []byte
-			extra        string
-		)
-
-		col := types.ColumnMeta{}
-
-		if err = rows.Scan(
-			&tableCatalog,
-			&tableName,
-			&tableSchema,
-			&columnName,
-			&dataType,
-			&columnType,
-			&columnKey,
-			&isNullable,
-			&columnDef,
-			&extra); err != nil {
-			return nil, err
-		}
-
-=======
 			tableName   = string(vals[0].([]uint8))
 			tableSchema = string(vals[1].([]uint8))
 			columnName  = string(vals[2].([]uint8))
@@ -159,11 +120,11 @@
 			columnType  = string(vals[4].([]uint8))
 			columnKey   = string(vals[5].([]uint8))
 			isNullable  = string(vals[6].([]uint8))
-			extra       = string(vals[7].([]uint8))
+			columnDef   = vals[7].([]byte)
+			extra       = string(vals[8].([]uint8))
 		)
 
 		col := types.ColumnMeta{}
->>>>>>> f592e1b3
 		col.Schema = tableSchema
 		col.Table = tableName
 		col.ColumnName = strings.Trim(columnName, "` ")
