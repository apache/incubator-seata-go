--- conflicted
+++ resolved
@@ -28,13 +28,8 @@
 )
 
 const (
-<<<<<<< HEAD
 	columnMetaSql = "SELECT `TABLE_NAME`, `TABLE_SCHEMA`, `COLUMN_NAME`, `DATA_TYPE`, `COLUMN_TYPE`, `COLUMN_KEY`, `IS_NULLABLE`, `COLUMN_DEFAULT`, `EXTRA` FROM INFORMATION_SCHEMA.COLUMNS WHERE `TABLE_SCHEMA` = ? AND `TABLE_NAME` = ?"
-	indexMetaSql  = "SELECT `INDEX_NAME`, `COLUMN_NAME`, `NON_UNIQUE`, `INDEX_TYPE`, `COLLATION`, `CARDINALITY` FROM `INFORMATION_SCHEMA`.`STATISTICS` WHERE `TABLE_SCHEMA` = ? AND `TABLE_NAME` = ?"
-=======
-	columnMetaSql = "SELECT `TABLE_NAME`, `TABLE_SCHEMA`, `COLUMN_NAME`, `DATA_TYPE`, `COLUMN_TYPE`, `COLUMN_KEY`, `IS_NULLABLE`, `EXTRA` FROM INFORMATION_SCHEMA.COLUMNS WHERE `TABLE_SCHEMA` = ? AND `TABLE_NAME` = ?"
 	indexMetaSql  = "SELECT `INDEX_NAME`, `COLUMN_NAME`, `NON_UNIQUE` FROM `INFORMATION_SCHEMA`.`STATISTICS` WHERE `TABLE_SCHEMA` = ? AND `TABLE_NAME` = ?"
->>>>>>> e3d7b148
 )
 
 type mysqlTrigger struct {
@@ -109,17 +104,6 @@
 
 	for rows.Next() {
 		var (
-<<<<<<< HEAD
-			tableName   = string(vals[0].([]uint8))
-			tableSchema = string(vals[1].([]uint8))
-			columnName  = string(vals[2].([]uint8))
-			dataType    = string(vals[3].([]uint8))
-			columnType  = string(vals[4].([]uint8))
-			columnKey   = string(vals[5].([]uint8))
-			isNullable  = string(vals[6].([]uint8))
-			columnDef   = vals[7].([]byte)
-			extra       = string(vals[8].([]uint8))
-=======
 			tableName   string
 			tableSchema string
 			columnName  string
@@ -127,8 +111,8 @@
 			columnType  string
 			columnKey   string
 			isNullable  string
+			columnDef   []byte
 			extra       string
->>>>>>> e3d7b148
 		)
 
 		columnMeta := types.ColumnMeta{}
@@ -141,6 +125,7 @@
 			&columnType,
 			&columnKey,
 			&isNullable,
+			&columnDef,
 			&extra); err != nil {
 			return nil, err
 		}
