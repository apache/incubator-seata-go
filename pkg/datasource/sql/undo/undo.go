/*
 * Licensed to the Apache Software Foundation (ASF) under one or more
 * contributor license agreements.  See the NOTICE file distributed with
 * this work for additional information regarding copyright ownership.
 * The ASF licenses this file to You under the Apache License, Version 2.0
 * (the "License"); you may not use this file except in compliance with
 * the License.  You may obtain a copy of the License at
 *
 *     http://www.apache.org/licenses/LICENSE-2.0
 *
 * Unless required by applicable law or agreed to in writing, software
 * distributed under the License is distributed on an "AS IS" BASIS,
 * WITHOUT WARRANTIES OR CONDITIONS OF ANY KIND, either express or implied.
 * See the License for the specific language governing permissions and
 * limitations under the License.
 */

package undo

import (
	"context"
	"database/sql"
	"database/sql/driver"
	"errors"
	"sync"

	"github.com/seata/seata-go/pkg/datasource/sql/types"
)

var (
	solts    = map[types.DBType]*undoLogMgrHolder{}
	builders = map[types.ExecutorType]func() UndoLogBuilder{}
)

type undoLogMgrHolder struct {
	once sync.Once
	mgr  UndoLogManager
}

func RegisterUndoLogManager(m UndoLogManager) error {
	if _, exist := solts[m.DBType()]; exist {
		return nil
	}

	solts[m.DBType()] = &undoLogMgrHolder{
		mgr:  m,
		once: sync.Once{},
	}
	return nil
}

func RegistrUndoLogBuilder(executorType types.ExecutorType, fun func() UndoLogBuilder) {
	if _, ok := builders[executorType]; !ok {
		builders[executorType] = fun
	}
}

func GetUndologBuilder(sqlType types.ExecutorType) UndoLogBuilder {
	if f, ok := builders[sqlType]; ok {
		return f()
	}
	return nil
}

// UndoLogManager
type UndoLogManager interface {
	Init()
	// InsertUndoLog
	InsertUndoLog(l []BranchUndoLog, tx driver.Conn) error
	// DeleteUndoLog
	DeleteUndoLog(ctx context.Context, xid string, branchID int64, conn *sql.Conn) error
	// BatchDeleteUndoLog
	BatchDeleteUndoLog(xid []string, branchID []int64, conn *sql.Conn) error
	// FlushUndoLog
	FlushUndoLog(txCtx *types.TransactionContext, tx driver.Conn) error
	// RunUndo undo sql
	RunUndo(ctx context.Context, xid string, branchID int64, conn *sql.Conn) error
	// DBType
	DBType() types.DBType
	// HasUndoLogTable
	HasUndoLogTable(ctx context.Context, conn *sql.Conn) (bool, error)
}

// GetUndoLogManager
func GetUndoLogManager(d types.DBType) (UndoLogManager, error) {
	v, ok := solts[d]

	if !ok {
		return nil, errors.New("not found UndoLogManager")
	}

	v.once.Do(func() {
		v.mgr.Init()
	})

	return v.mgr, nil
}

// BranchUndoLog
type BranchUndoLog struct {
	// Xid
	Xid string `json:"xid"`
	// BranchID
<<<<<<< HEAD
	BranchID string `json:"branch_id"`
	// Logs
	Logs []SQLUndoLog `json:"logs"`
=======
	BranchID string `json:"branchId"`
	// Logs
	Logs []SQLUndoLog `json:"sqlUndoLogs"`
>>>>>>> a98e3904
}

// Marshal
func (b *BranchUndoLog) Marshal() []byte {
	return nil
}

func (b *BranchUndoLog) Reverse() {
	if len(b.Logs) == 0 {
		return
	}

	left, right := 0, len(b.Logs)-1

	for left < right {
		b.Logs[left], b.Logs[right] = b.Logs[right], b.Logs[left]
		left++
		right--
	}
}

// SQLUndoLog
type SQLUndoLog struct {
<<<<<<< HEAD
	SQLType     types.SQLType
	TableName   string
	BeforeImage *types.RecordImage
	AfterImage  *types.RecordImage
}

func (s SQLUndoLog) SetTableMeta(tableMeta types.TableMeta) {
	if s.BeforeImage != nil {
		s.BeforeImage.TableMeta = tableMeta
		s.BeforeImage.TableName = tableMeta.Name
	}
	if s.AfterImage != nil {
		s.AfterImage.TableMeta = tableMeta
		s.AfterImage.TableName = tableMeta.Name
	}
=======
	SQLType   types.SQLType          `json:"sqlType"`
	TableName string                 `json:"tableName"`
	Images    types.RoundRecordImage `json:"images"`
>>>>>>> a98e3904
}

// UndoLogParser
type UndoLogParser interface {
	// GetName
	GetName() string
	// GetDefaultContent
	GetDefaultContent() []byte
	// Encode
	Encode(l BranchUndoLog) []byte
	// Decode
	Decode(b []byte) BranchUndoLog
}

type UndoLogBuilder interface {
	BeforeImage(ctx context.Context, execCtx *types.ExecContext) ([]*types.RecordImage, error)
	AfterImage(ctx context.Context, execCtx *types.ExecContext, beforImages []*types.RecordImage) ([]*types.RecordImage, error)
	GetExecutorType() types.ExecutorType
}<|MERGE_RESOLUTION|>--- conflicted
+++ resolved
@@ -101,15 +101,9 @@
 	// Xid
 	Xid string `json:"xid"`
 	// BranchID
-<<<<<<< HEAD
-	BranchID string `json:"branch_id"`
-	// Logs
-	Logs []SQLUndoLog `json:"logs"`
-=======
 	BranchID string `json:"branchId"`
 	// Logs
 	Logs []SQLUndoLog `json:"sqlUndoLogs"`
->>>>>>> a98e3904
 }
 
 // Marshal
@@ -133,7 +127,6 @@
 
 // SQLUndoLog
 type SQLUndoLog struct {
-<<<<<<< HEAD
 	SQLType     types.SQLType
 	TableName   string
 	BeforeImage *types.RecordImage
@@ -149,11 +142,6 @@
 		s.AfterImage.TableMeta = tableMeta
 		s.AfterImage.TableName = tableMeta.Name
 	}
-=======
-	SQLType   types.SQLType          `json:"sqlType"`
-	TableName string                 `json:"tableName"`
-	Images    types.RoundRecordImage `json:"images"`
->>>>>>> a98e3904
 }
 
 // UndoLogParser
