/*
 * Licensed to the Apache Software Foundation (ASF) under one or more
 * contributor license agreements.  See the NOTICE file distributed with
 * this work for additional information regarding copyright ownership.
 * The ASF licenses this file to You under the Apache License, Version 2.0
 * (the "License"); you may not use this file except in compliance with
 * the License.  You may obtain a copy of the License at
 *
 *     http://www.apache.org/licenses/LICENSE-2.0
 *
 * Unless required by applicable law or agreed to in writing, software
 * distributed under the License is distributed on an "AS IS" BASIS,
 * WITHOUT WARRANTIES OR CONDITIONS OF ANY KIND, either express or implied.
 * See the License for the specific language governing permissions and
 * limitations under the License.
 */

package undo

import (
	"context"
	"database/sql"
	"database/sql/driver"
	"errors"
	"sync"

	"github.com/seata/seata-go/pkg/datasource/sql/types"
)

var (
	undoLogManagerMap = map[types.DBType]*undoLogMgrHolder{}
	builders          = map[types.ExecutorType]func() UndoLogBuilder{}
)

type undoLogMgrHolder struct {
	once sync.Once
	mgr  UndoLogManager
}

func RegisterUndoLogManager(m UndoLogManager) error {
	if _, exist := undoLogManagerMap[m.DBType()]; exist {
		return nil
	}

	undoLogManagerMap[m.DBType()] = &undoLogMgrHolder{
		mgr:  m,
		once: sync.Once{},
	}
	return nil
}

func RegisterUndoLogBuilder(executorType types.ExecutorType, fun func() UndoLogBuilder) {
	if _, ok := builders[executorType]; !ok {
		builders[executorType] = fun
	}
}

func GetUndologBuilder(sqlType types.ExecutorType) UndoLogBuilder {
	if f, ok := builders[sqlType]; ok {
		return f()
	}
	return nil
}

// UndoLogManager
type UndoLogManager interface {
	Init()
	// DeleteUndoLog
	DeleteUndoLog(ctx context.Context, xid string, branchID int64, conn driver.Conn) error
	// BatchDeleteUndoLog
	BatchDeleteUndoLog(xid []string, branchID []int64, conn *sql.Conn) error
	// FlushUndoLog
<<<<<<< HEAD
	FlushUndoLog(tranCtx *types.TransactionContext, conn driver.Conn) error
	// RunUndo
	RunUndo(xid string, branchID int64, conn *sql.Conn) error
=======
	FlushUndoLog(txCtx *types.TransactionContext, tx driver.Conn) error
	// RunUndo undo sql
	RunUndo(ctx context.Context, xid string, branchID int64, conn driver.Conn) error
>>>>>>> 7e9d882e
	// DBType
	DBType() types.DBType
	// HasUndoLogTable
	HasUndoLogTable(ctx context.Context, conn *sql.Conn) (bool, error)
}

// GetUndoLogManager
func GetUndoLogManager(d types.DBType) (UndoLogManager, error) {
	v, ok := undoLogManagerMap[d]

	if !ok {
		return nil, errors.New("not found UndoLogManager")
	}

	v.once.Do(func() {
		v.mgr.Init()
	})

	return v.mgr, nil
}

type UndoLogStatue int8

const (
	UndoLogStatueNormnal        UndoLogStatue = 0
	UndoLogStatueGlobalFinished UndoLogStatue = 1
)

type UndologRecord struct {
	BranchID     uint64        `json:"branchId"`
	XID          string        `json:"xid"`
	Context      []byte        `json:"context"`
	RollbackInfo []byte        `json:"rollbackInfo"`
	LogStatus    UndoLogStatue `json:"logStatus"`
	LogCreated   uint64        `json:"logCreated"`
	LogModified  uint64        `json:"logModified"`
}

// BranchUndoLog
type BranchUndoLog struct {
	// Xid
	Xid string `json:"xid"`
	// BranchID
	BranchID uint64 `json:"branchId"`
	// Logs
	Logs []SQLUndoLog `json:"sqlUndoLogs"`
}

// Marshal
func (b *BranchUndoLog) Marshal() []byte {
	return nil
}

func (b *BranchUndoLog) Reverse() {
	if len(b.Logs) == 0 {
		return
	}

	left, right := 0, len(b.Logs)-1

	for left < right {
		b.Logs[left], b.Logs[right] = b.Logs[right], b.Logs[left]
		left++
		right--
	}
}

// SQLUndoLog
type SQLUndoLog struct {
<<<<<<< HEAD
	SQLType     types.SQLType      `json:"sqlType"`
	TableName   string             `json:"tableName"`
	BeforeImage *types.RecordImage `json:"beforeImage"`
	AfterImage  *types.RecordImage `json:"afterImage"`
=======
	SQLType     types.SQLType
	TableName   string
	Images      types.RoundRecordImage
	BeforeImage *types.RecordImage
	AfterImage  *types.RecordImage
}

func (s SQLUndoLog) SetTableMeta(tableMeta types.TableMeta) {
	if s.BeforeImage != nil {
		s.BeforeImage.TableMeta = tableMeta
		s.BeforeImage.TableName = tableMeta.Name
	}
	if s.AfterImage != nil {
		s.AfterImage.TableMeta = tableMeta
		s.AfterImage.TableName = tableMeta.Name
	}
>>>>>>> 7e9d882e
}

// UndoLogParser
type UndoLogParser interface {
	// GetName
	GetName() string
	// GetDefaultContent
	GetDefaultContent() []byte
	// Encode
	Encode(l BranchUndoLog) []byte
	// Decode
	Decode(b []byte) BranchUndoLog
}

type UndoLogBuilder interface {
	BeforeImage(ctx context.Context, execCtx *types.ExecContext) ([]*types.RecordImage, error)
	AfterImage(ctx context.Context, execCtx *types.ExecContext, beforImages []*types.RecordImage) ([]*types.RecordImage, error)
	GetExecutorType() types.ExecutorType
}<|MERGE_RESOLUTION|>--- conflicted
+++ resolved
@@ -69,16 +69,10 @@
 	DeleteUndoLog(ctx context.Context, xid string, branchID int64, conn driver.Conn) error
 	// BatchDeleteUndoLog
 	BatchDeleteUndoLog(xid []string, branchID []int64, conn *sql.Conn) error
-	// FlushUndoLog
-<<<<<<< HEAD
+	//FlushUndoLog
 	FlushUndoLog(tranCtx *types.TransactionContext, conn driver.Conn) error
 	// RunUndo
-	RunUndo(xid string, branchID int64, conn *sql.Conn) error
-=======
-	FlushUndoLog(txCtx *types.TransactionContext, tx driver.Conn) error
-	// RunUndo undo sql
 	RunUndo(ctx context.Context, xid string, branchID int64, conn driver.Conn) error
->>>>>>> 7e9d882e
 	// DBType
 	DBType() types.DBType
 	// HasUndoLogTable
@@ -148,12 +142,6 @@
 
 // SQLUndoLog
 type SQLUndoLog struct {
-<<<<<<< HEAD
-	SQLType     types.SQLType      `json:"sqlType"`
-	TableName   string             `json:"tableName"`
-	BeforeImage *types.RecordImage `json:"beforeImage"`
-	AfterImage  *types.RecordImage `json:"afterImage"`
-=======
 	SQLType     types.SQLType
 	TableName   string
 	Images      types.RoundRecordImage
@@ -164,13 +152,12 @@
 func (s SQLUndoLog) SetTableMeta(tableMeta types.TableMeta) {
 	if s.BeforeImage != nil {
 		s.BeforeImage.TableMeta = tableMeta
-		s.BeforeImage.TableName = tableMeta.Name
+		s.BeforeImage.TableName = tableMeta.TableName
 	}
 	if s.AfterImage != nil {
 		s.AfterImage.TableMeta = tableMeta
-		s.AfterImage.TableName = tableMeta.Name
+		s.AfterImage.TableName = tableMeta.TableName
 	}
->>>>>>> 7e9d882e
 }
 
 // UndoLogParser
