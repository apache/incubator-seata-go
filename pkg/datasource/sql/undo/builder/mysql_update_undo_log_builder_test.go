--- conflicted
+++ resolved
@@ -26,15 +26,10 @@
 	"github.com/stretchr/testify/assert"
 )
 
-<<<<<<< HEAD
 func TestBuildSelectSQLByUpdate(t *testing.T) {
 	var (
 		builder = MySQLUpdateUndoLogBuilder{}
 	)
-=======
-func TestBuildBeforeImageSQL(t *testing.T) {
-	builder := MySQLUpdateUndoLogBuilder{}
->>>>>>> 29c7f384
 
 	tests := []struct {
 		name            string
