/*
 * Licensed to the Apache Software Foundation (ASF) under one or more
 * contributor license agreements.  See the NOTICE file distributed with
 * this work for additional information regarding copyright ownership.
 * The ASF licenses this file to You under the Apache License, Version 2.0
 * (the "License"); you may not use this file except in compliance with
 * the License.  You may obtain a copy of the License at
 *
 *     http://www.apache.org/licenses/LICENSE-2.0
 *
 * Unless required by applicable law or agreed to in writing, software
 * distributed under the License is distributed on an "AS IS" BASIS,
 * WITHOUT WARRANTIES OR CONDITIONS OF ANY KIND, either express or implied.
 * See the License for the specific language governing permissions and
 * limitations under the License.
 */

package builder

import (
	"context"
	"database/sql/driver"
	"fmt"
<<<<<<< HEAD
	"github.com/seata/seata-go/pkg/datasource/sql/undo"
=======
>>>>>>> c2723894
	"strings"

	"github.com/arana-db/parser/ast"
	"github.com/arana-db/parser/format"
<<<<<<< HEAD
	"github.com/seata/seata-go/pkg/common/bytes"
	"github.com/seata/seata-go/pkg/common/log"
=======
	"github.com/seata/seata-go/pkg/datasource/sql/parser"
>>>>>>> c2723894
	"github.com/seata/seata-go/pkg/datasource/sql/types"
	"github.com/seata/seata-go/pkg/util/bytes"
	"github.com/seata/seata-go/pkg/util/log"
)

const (
	maxInSize = 1000
)

const (
	maxInSize = 1000
)

type MySQLUpdateUndoLogBuilder struct {
	BasicUndoLogBuilder
}

<<<<<<< HEAD
func GetMySQLUpdateUndoLogBuilder() undo.UndoLogBuilder {
	return &MySQLUpdateUndoLogBuilder{
		BasicUndoLogBuilder: BasicUndoLogBuilder{},
	}
}

func (u *MySQLUpdateUndoLogBuilder) BeforeImage(ctx context.Context, execCtx *types.ExecContext) ([]*types.RecordImage, error) {
	if execCtx.ParseContext.UpdateStmt == nil {
		return nil, nil
	}

=======
func (u *MySQLUpdateUndoLogBuilder) BeforeImage(ctx context.Context, execCtx *types.ExecContext) (*types.RecordImage, error) {
>>>>>>> c2723894
	vals := execCtx.Values
	if vals == nil {
		for n, param := range execCtx.NamedValues {
			vals[n] = param.Value
		}
	}
	// use
<<<<<<< HEAD
	selectSQL, selectArgs, err := u.buildBeforeImageSQL(execCtx.ParseContext.UpdateStmt, vals)
=======
	selectSQL, selectArgs, err := u.buildBeforeImageSQL(execCtx.Query, vals)
>>>>>>> c2723894
	if err != nil {
		return nil, err
	}

	stmt, err := execCtx.Conn.Prepare(selectSQL)
	if err != nil {
		log.Errorf("build prepare stmt: %+v", err)
		return nil, err
	}

	rows, err := stmt.Query(selectArgs)
	if err != nil {
		log.Errorf("stmt query: %+v", err)
		return nil, err
	}

	tableName := execCtx.ParseContext.UpdateStmt.TableRefs.TableRefs.Left.(*ast.TableSource).Source.(*ast.TableName).Name.O
	metaData := execCtx.MetaDataMap[tableName]

<<<<<<< HEAD
	image, err := u.buildRecordImages(rows, metaData)
	if err != nil {
		return nil, err
	}

	return []*types.RecordImage{image}, nil
}

func (u *MySQLUpdateUndoLogBuilder) AfterImage(ctx context.Context, execCtx *types.ExecContext, beforeImages []*types.RecordImage) ([]*types.RecordImage, error) {
	if execCtx.ParseContext.UpdateStmt == nil {
		return nil, nil
	}

	var beforeImage *types.RecordImage
	if len(beforeImages) > 0 {
		beforeImage = beforeImages[0]
	}

	tableName := execCtx.ParseContext.UpdateStmt.TableRefs.TableRefs.Left.(*ast.TableSource).Source.(*ast.TableName).Name.O
	metaData := execCtx.MetaDataMap[tableName]
	selectSQL, selectArgs := u.buildAfterImageSQL(beforeImage, metaData)

	stmt, err := execCtx.Conn.Prepare(selectSQL)
=======
func (u *MySQLUpdateUndoLogBuilder) AfterImage(ctx context.Context, execCtx *types.ExecContext, beforImage *types.RecordImage) (*types.RecordImage, error) {
	selectSQL, selectArgs := u.buildAfterImageSQL(beforImage, execCtx.MetaData)

	stmt, err := execCtx.Conn.Prepare(selectSQL)
	if err != nil {
		log.Errorf("build prepare stmt: %+v", err)
		return nil, err
	}

	rows, err := stmt.Query(selectArgs)
	if err != nil {
		log.Errorf("stmt query: %+v", err)
		return nil, err
	}

	return u.buildRecordImages(rows, execCtx.MetaData)
}

func (u *MySQLUpdateUndoLogBuilder) buildAfterImageSQL(beforeImage *types.RecordImage, meta types.TableMeta) (string, []driver.Value) {
	sb := strings.Builder{}
	// todo use ONLY_CARE_UPDATE_COLUMNS to judge select all columns or not
	sb.WriteString("SELECT * FROM " + meta.Name + " ")
	whereSQL := u.buildWhereConditionByPKs(meta.GetPrimaryKeyOnlyName(), len(beforeImage.Rows), "mysql", maxInSize)
	sb.WriteString(" " + whereSQL + " ")
	return sb.String(), u.buildPKParams(beforeImage.Rows, meta.GetPrimaryKeyOnlyName())
}

// buildSelectSQLByUpdate build select sql from update sql
func (u *MySQLUpdateUndoLogBuilder) buildBeforeImageSQL(query string, args []driver.Value) (string, []driver.Value, error) {
	p, err := parser.DoParser(query)
>>>>>>> c2723894
	if err != nil {
		log.Errorf("build prepare stmt: %+v", err)
		return nil, err
	}

	rows, err := stmt.Query(selectArgs)
	if err != nil {
		log.Errorf("stmt query: %+v", err)
		return nil, err
	}

	image, err := u.buildRecordImages(rows, metaData)
	if err != nil {
		return nil, err
	}

	return []*types.RecordImage{image}, nil
}

func (u *MySQLUpdateUndoLogBuilder) buildAfterImageSQL(beforeImage *types.RecordImage, meta types.TableMeta) (string, []driver.Value) {
	sb := strings.Builder{}
	// todo use ONLY_CARE_UPDATE_COLUMNS to judge select all columns or not
	sb.WriteString("SELECT * FROM " + meta.Name + " ")
	whereSQL := u.buildWhereConditionByPKs(meta.GetPrimaryKeyOnlyName(), len(beforeImage.Rows), "mysql", maxInSize)
	sb.WriteString(" " + whereSQL + " ")
	return sb.String(), u.buildPKParams(beforeImage.Rows, meta.GetPrimaryKeyOnlyName())
}

// buildSelectSQLByUpdate build select sql from update sql
func (u *MySQLUpdateUndoLogBuilder) buildBeforeImageSQL(updateStmt *ast.UpdateStmt, args []driver.Value) (string, []driver.Value, error) {
	if updateStmt == nil {
		log.Errorf("invalid update stmt")
		return "", nil, fmt.Errorf("invalid update stmt")
	}

	fields := []*ast.SelectField{}

	// todo use ONLY_CARE_UPDATE_COLUMNS to judge select all columns or not
<<<<<<< HEAD
	for _, column := range updateStmt.List {
=======
	for _, column := range p.UpdateStmt.List {
>>>>>>> c2723894
		fields = append(fields, &ast.SelectField{
			Expr: &ast.ColumnNameExpr{
				Name: column.Column,
			},
		})
	}

	selStmt := ast.SelectStmt{
		SelectStmtOpts: &ast.SelectStmtOpts{},
		From:           updateStmt.TableRefs,
		Where:          updateStmt.Where,
		Fields:         &ast.FieldList{Fields: fields},
		OrderBy:        updateStmt.Order,
		Limit:          updateStmt.Limit,
		TableHints:     updateStmt.TableHints,
		LockInfo: &ast.SelectLockInfo{
			LockType: ast.SelectLockForUpdate,
		},
	}

	b := bytes.NewByteBuffer([]byte{})
	selStmt.Restore(format.NewRestoreCtx(format.RestoreKeyWordUppercase, b))
	sql := string(b.Bytes())
	log.Infof("build select sql by update sourceQuery, sql {}", sql)

	return sql, u.buildSelectArgs(&selStmt, args), nil
}

func (u *MySQLUpdateUndoLogBuilder) GetExecutorType() types.ExecutorType {
	return types.UpdateExecutor
}<|MERGE_RESOLUTION|>--- conflicted
+++ resolved
@@ -21,27 +21,13 @@
 	"context"
 	"database/sql/driver"
 	"fmt"
-<<<<<<< HEAD
-	"github.com/seata/seata-go/pkg/datasource/sql/undo"
-=======
->>>>>>> c2723894
-	"strings"
-
 	"github.com/arana-db/parser/ast"
 	"github.com/arana-db/parser/format"
-<<<<<<< HEAD
-	"github.com/seata/seata-go/pkg/common/bytes"
-	"github.com/seata/seata-go/pkg/common/log"
-=======
-	"github.com/seata/seata-go/pkg/datasource/sql/parser"
->>>>>>> c2723894
 	"github.com/seata/seata-go/pkg/datasource/sql/types"
+	"github.com/seata/seata-go/pkg/datasource/sql/undo"
 	"github.com/seata/seata-go/pkg/util/bytes"
 	"github.com/seata/seata-go/pkg/util/log"
-)
-
-const (
-	maxInSize = 1000
+	"strings"
 )
 
 const (
@@ -52,7 +38,6 @@
 	BasicUndoLogBuilder
 }
 
-<<<<<<< HEAD
 func GetMySQLUpdateUndoLogBuilder() undo.UndoLogBuilder {
 	return &MySQLUpdateUndoLogBuilder{
 		BasicUndoLogBuilder: BasicUndoLogBuilder{},
@@ -64,9 +49,6 @@
 		return nil, nil
 	}
 
-=======
-func (u *MySQLUpdateUndoLogBuilder) BeforeImage(ctx context.Context, execCtx *types.ExecContext) (*types.RecordImage, error) {
->>>>>>> c2723894
 	vals := execCtx.Values
 	if vals == nil {
 		for n, param := range execCtx.NamedValues {
@@ -74,11 +56,7 @@
 		}
 	}
 	// use
-<<<<<<< HEAD
 	selectSQL, selectArgs, err := u.buildBeforeImageSQL(execCtx.ParseContext.UpdateStmt, vals)
-=======
-	selectSQL, selectArgs, err := u.buildBeforeImageSQL(execCtx.Query, vals)
->>>>>>> c2723894
 	if err != nil {
 		return nil, err
 	}
@@ -98,7 +76,6 @@
 	tableName := execCtx.ParseContext.UpdateStmt.TableRefs.TableRefs.Left.(*ast.TableSource).Source.(*ast.TableName).Name.O
 	metaData := execCtx.MetaDataMap[tableName]
 
-<<<<<<< HEAD
 	image, err := u.buildRecordImages(rows, metaData)
 	if err != nil {
 		return nil, err
@@ -122,38 +99,6 @@
 	selectSQL, selectArgs := u.buildAfterImageSQL(beforeImage, metaData)
 
 	stmt, err := execCtx.Conn.Prepare(selectSQL)
-=======
-func (u *MySQLUpdateUndoLogBuilder) AfterImage(ctx context.Context, execCtx *types.ExecContext, beforImage *types.RecordImage) (*types.RecordImage, error) {
-	selectSQL, selectArgs := u.buildAfterImageSQL(beforImage, execCtx.MetaData)
-
-	stmt, err := execCtx.Conn.Prepare(selectSQL)
-	if err != nil {
-		log.Errorf("build prepare stmt: %+v", err)
-		return nil, err
-	}
-
-	rows, err := stmt.Query(selectArgs)
-	if err != nil {
-		log.Errorf("stmt query: %+v", err)
-		return nil, err
-	}
-
-	return u.buildRecordImages(rows, execCtx.MetaData)
-}
-
-func (u *MySQLUpdateUndoLogBuilder) buildAfterImageSQL(beforeImage *types.RecordImage, meta types.TableMeta) (string, []driver.Value) {
-	sb := strings.Builder{}
-	// todo use ONLY_CARE_UPDATE_COLUMNS to judge select all columns or not
-	sb.WriteString("SELECT * FROM " + meta.Name + " ")
-	whereSQL := u.buildWhereConditionByPKs(meta.GetPrimaryKeyOnlyName(), len(beforeImage.Rows), "mysql", maxInSize)
-	sb.WriteString(" " + whereSQL + " ")
-	return sb.String(), u.buildPKParams(beforeImage.Rows, meta.GetPrimaryKeyOnlyName())
-}
-
-// buildSelectSQLByUpdate build select sql from update sql
-func (u *MySQLUpdateUndoLogBuilder) buildBeforeImageSQL(query string, args []driver.Value) (string, []driver.Value, error) {
-	p, err := parser.DoParser(query)
->>>>>>> c2723894
 	if err != nil {
 		log.Errorf("build prepare stmt: %+v", err)
 		return nil, err
@@ -192,11 +137,7 @@
 	fields := []*ast.SelectField{}
 
 	// todo use ONLY_CARE_UPDATE_COLUMNS to judge select all columns or not
-<<<<<<< HEAD
 	for _, column := range updateStmt.List {
-=======
-	for _, column := range p.UpdateStmt.List {
->>>>>>> c2723894
 		fields = append(fields, &ast.SelectField{
 			Expr: &ast.ColumnNameExpr{
 				Name: column.Column,
