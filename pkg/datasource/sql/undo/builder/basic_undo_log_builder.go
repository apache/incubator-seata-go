/*
 * Licensed to the Apache Software Foundation (ASF) under one or more
 * contributor license agreements.  See the NOTICE file distributed with
 * this work for additional information regarding copyright ownership.
 * The ASF licenses this file to You under the Apache License, Version 2.0
 * (the "License"); you may not use this file except in compliance with
 * the License.  You may obtain a copy of the License at
 *
 *     http://www.apache.org/licenses/LICENSE-2.0
 *
 * Unless required by applicable law or agreed to in writing, software
 * distributed under the License is distributed on an "AS IS" BASIS,
 * WITHOUT WARRANTIES OR CONDITIONS OF ANY KIND, either express or implied.
 * See the License for the specific language governing permissions and
 * limitations under the License.
 */

package builder

import (
	"database/sql"
	"database/sql/driver"
	"fmt"
	"io"
	"strings"

	"github.com/arana-db/parser/ast"
	"github.com/arana-db/parser/test_driver"
	gxsort "github.com/dubbogo/gost/sort"
	"github.com/seata/seata-go/pkg/datasource/sql/types"
)

type BasicUndoLogBuilder struct{}

// getScanSlice get the column type for scann
func (*BasicUndoLogBuilder) GetScanSlice(columnNames []string, tableMeta types.TableMeta) []driver.Value {
	scanSlice := make([]driver.Value, 0, len(columnNames))
	for _, columnNmae := range columnNames {
		var (
			scanVal interface{}
			// 从metData获取该列的元信息
			columnMeta = tableMeta.Columns[columnNmae]
		)

		switch columnMeta.Info.ScanType() {
		case types.ScanTypeFloat32:
			scanVal = float32(0)
			break
		case types.ScanTypeFloat64:
			scanVal = float64(0)
			break
		case types.ScanTypeInt8:
			scanVal = int8(0)
			break
		case types.ScanTypeInt16:
			scanVal = int16(0)
			break
		case types.ScanTypeInt32:
			scanVal = int32(0)
			break
		case types.ScanTypeInt64:
			scanVal = int64(0)
			break
		case types.ScanTypeNullFloat:
			scanVal = sql.NullFloat64{}
			break
		case types.ScanTypeNullInt:
			scanVal = sql.NullInt64{}
			break
		case types.ScanTypeNullTime:
			scanVal = sql.NullTime{}
			break
		case types.ScanTypeUint8:
			scanVal = uint8(0)
			break
		case types.ScanTypeUint16:
			scanVal = uint16(0)
			break
		case types.ScanTypeUint32:
			scanVal = uint32(0)
			break
		case types.ScanTypeUint64:
			scanVal = uint64(0)
			break
		case types.ScanTypeRawBytes:
			scanVal = sql.RawBytes{}
			break
		case types.ScanTypeUnknown:
			scanVal = new(interface{})
			break
		}
		scanSlice = append(scanSlice, &scanVal)
	}

	return scanSlice
}

func (b *BasicUndoLogBuilder) buildSelectArgs(stmt *ast.SelectStmt, args []driver.Value) []driver.Value {
	var (
		selectArgsIndexs = make([]int32, 0)
		selectArgs       = make([]driver.Value, 0)
	)

	b.traversalArgs(stmt.Where, &selectArgsIndexs)
	if stmt.OrderBy != nil {
		for _, item := range stmt.OrderBy.Items {
			b.traversalArgs(item, &selectArgsIndexs)
		}
	}
	if stmt.Limit != nil {
		if stmt.Limit.Offset != nil {
			b.traversalArgs(stmt.Limit.Offset, &selectArgsIndexs)
		}
		if stmt.Limit.Count != nil {
			b.traversalArgs(stmt.Limit.Count, &selectArgsIndexs)
		}
	}
	// sort selectArgs index array
	gxsort.Int32(selectArgsIndexs)
	for _, index := range selectArgsIndexs {
		selectArgs = append(selectArgs, args[index])
	}

	return selectArgs
}

// todo perfect all sql operation
func (b *BasicUndoLogBuilder) traversalArgs(node ast.Node, argsIndex *[]int32) {
	if node == nil {
		return
	}
	switch node.(type) {
	case *ast.BinaryOperationExpr:
		expr := node.(*ast.BinaryOperationExpr)
		b.traversalArgs(expr.L, argsIndex)
		b.traversalArgs(expr.R, argsIndex)
		break
	case *ast.BetweenExpr:
		expr := node.(*ast.BetweenExpr)
		b.traversalArgs(expr.Left, argsIndex)
		b.traversalArgs(expr.Right, argsIndex)
		break
	case *ast.PatternInExpr:
		exprs := node.(*ast.PatternInExpr).List
		for i := 0; i < len(exprs); i++ {
			b.traversalArgs(exprs[i], argsIndex)
		}
		break
	case *test_driver.ParamMarkerExpr:
		*argsIndex = append(*argsIndex, int32(node.(*test_driver.ParamMarkerExpr).Order))
		break
	}
}

func (b *BasicUndoLogBuilder) buildRecordImages(rowsi driver.Rows, tableMetaData types.TableMeta) (*types.RecordImage, error) {
	// select column names
	columnNames := rowsi.Columns()
	rowImages := make([]types.RowImage, 0)
<<<<<<< HEAD
	ss := u.GetScanSlice(columnNames, tableMetaData)
=======
	ss := b.getScanSlice(columnNames, tableMetaData)
>>>>>>> 4b0278e4

	for {
		err := rowsi.Next(ss)
		if err == io.EOF {
			break
		}

		columns := make([]types.ColumnImage, 0)
		// build record image
		for i, name := range columnNames {
			columnMeta := tableMetaData.Columns[name]

			keyType := types.IndexTypeNull
			if data, ok := tableMetaData.Indexs[name]; ok {
				keyType = data.IType
			}
			jdbcType := types.GetJDBCTypeByTypeName(columnMeta.Info.DatabaseTypeName())

			columns = append(columns, types.ColumnImage{
				KeyType: keyType,
				Name:    name,
				Type:    int16(jdbcType),
				Value:   ss[i],
			})
		}
		rowImages = append(rowImages, types.RowImage{Columns: columns})
	}

	return &types.RecordImage{TableName: tableMetaData.Name, Rows: rowImages}, nil
}

// buildWhereConditionByPKs build where condition by primary keys
// each pk is a condition.the result will like :" (id,userCode) in ((?,?),(?,?)) or (id,userCode) in ((?,?),(?,?) ) or (id,userCode) in ((?,?))"
func (b *BasicUndoLogBuilder) buildWhereConditionByPKs(pkNameList []string, rowSize int, dbType string, maxInSize int) string {
	var (
		whereStr  = &strings.Builder{}
		batchSize = rowSize/maxInSize + 1
	)

	if rowSize%maxInSize == 0 {
		batchSize = rowSize / maxInSize
	}

	for batch := 0; batch < batchSize; batch++ {
		if batch > 0 {
			whereStr.WriteString(" OR ")
		}
		whereStr.WriteString("(")

		for i := 0; i < len(pkNameList); i++ {
			if i > 0 {
				whereStr.WriteString(",")
			}
			// todo add escape
			whereStr.WriteString(fmt.Sprintf("`%s`", pkNameList[i]))
		}
		whereStr.WriteString(") IN (")

		var eachSize int

		if batch == batchSize-1 {
			if rowSize%maxInSize == 0 {
				eachSize = maxInSize
			} else {
				eachSize = rowSize % maxInSize
			}
		} else {
			eachSize = maxInSize
		}

		for i := 0; i < eachSize; i++ {
			if i > 0 {
				whereStr.WriteString(",")
			}
			whereStr.WriteString("(")
			for j := 0; j < len(pkNameList); j++ {
				if j > 0 {
					whereStr.WriteString(",")
				}
				whereStr.WriteString("?")
			}
			whereStr.WriteString(")")
		}
		whereStr.WriteString(")")
	}
	return whereStr.String()
}

func (b *BasicUndoLogBuilder) buildPKParams(rows []types.RowImage, pkNameList []string) []driver.Value {
	params := make([]driver.Value, 0)
	for _, row := range rows {
		coumnMap := row.GetColumnMap()
		for _, pk := range pkNameList {
			col := coumnMap[pk]
			if col != nil {
				params = append(params, col.Value)
			}
		}
	}
	return params
}<|MERGE_RESOLUTION|>--- conflicted
+++ resolved
@@ -156,11 +156,7 @@
 	// select column names
 	columnNames := rowsi.Columns()
 	rowImages := make([]types.RowImage, 0)
-<<<<<<< HEAD
-	ss := u.GetScanSlice(columnNames, tableMetaData)
-=======
-	ss := b.getScanSlice(columnNames, tableMetaData)
->>>>>>> 4b0278e4
+	ss := b.GetScanSlice(columnNames, tableMetaData)
 
 	for {
 		err := rowsi.Next(ss)
