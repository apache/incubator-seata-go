--- conflicted
+++ resolved
@@ -214,10 +214,6 @@
 		}
 		whereStr.WriteString(") IN (")
 
-<<<<<<< HEAD
-		eachSize := rowSize % maxInSize
-		if batch == batchSize-1 && rowSize%maxInSize == 0 {
-=======
 		var eachSize int
 
 		if batch == batchSize-1 {
@@ -227,7 +223,6 @@
 				eachSize = rowSize % maxInSize
 			}
 		} else {
->>>>>>> c2723894
 			eachSize = maxInSize
 		}
 
