--- conflicted
+++ resolved
@@ -25,15 +25,10 @@
 )
 
 func TestInitCache(t *testing.T) {
-<<<<<<< HEAD
-	// Reset the cache for testing
+	// Reset cache to test initialization
 	cache = nil
 	once = sync.Once{}
 
-=======
-	// Reset cache to test initialization
-	cache = nil
->>>>>>> afb86509
 	assert.Nil(t, cache)
 	initCache()
 	assert.NotNil(t, cache)
@@ -75,7 +70,6 @@
 	jsonParser, err := GetCache().Load("json")
 	assert.Nil(t, err)
 	assert.NotNil(t, jsonParser)
-<<<<<<< HEAD
 	assert.Equal(t, "json", jsonParser.GetName())
 
 	// Test loading protobuf parser
@@ -107,7 +101,6 @@
 	storedParser, err := cache.Load("json")
 	assert.Nil(t, err)
 	assert.Equal(t, mockParser, storedParser)
-=======
 }
 
 func TestLoadJsonParser(t *testing.T) {
@@ -179,5 +172,4 @@
 	assert.NotNil(t, loadedParser)
 	assert.Equal(t, "test-mock", loadedParser.GetName())
 	assert.Same(t, mockParser, loadedParser)
->>>>>>> afb86509
 }