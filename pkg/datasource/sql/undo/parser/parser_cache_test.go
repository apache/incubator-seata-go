--- conflicted
+++ resolved
@@ -48,7 +48,6 @@
 	assert.NotNil(t, jsonParser)
 }
 
-<<<<<<< HEAD
 func TestLoadJsonParser(t *testing.T) {
 	cache := GetCache()
 	parser, err := cache.Load("json")
@@ -104,50 +103,18 @@
 
 func TestStoreMethod(t *testing.T) {
 	cache := GetCache()
-
+	
 	mockParser := &mockUndoLogParser{
 		name:           "test-mock",
 		defaultContent: []byte("test"),
 		shouldError:    false,
 	}
-
+	
 	cache.store(mockParser)
-
+	
 	loadedParser, err := cache.Load("test-mock")
 	assert.NoError(t, err)
 	assert.NotNil(t, loadedParser)
 	assert.Equal(t, "test-mock", loadedParser.GetName())
 	assert.Same(t, mockParser, loadedParser)
-=======
-func TestLoad_NotFound(t *testing.T) {
-	parser, err := GetCache().Load("nonexistent")
-	assert.NotNil(t, err)
-	assert.Nil(t, parser)
-	assert.Contains(t, err.Error(), "not found")
-}
-
-func TestLoad_Protobuf(t *testing.T) {
-	protobufParser, err := GetCache().Load("protobuf")
-	assert.Nil(t, err)
-	assert.NotNil(t, protobufParser)
-	assert.Equal(t, "protobuf", protobufParser.GetName())
-}
-
-func TestUndoLogParserCache_Store(t *testing.T) {
-	cache := GetCache()
-	assert.NotNil(t, cache)
-
-	// Verify both parsers are stored
-	jsonParser, err := cache.Load("json")
-	assert.NoError(t, err)
-	assert.NotNil(t, jsonParser)
-
-	protobufParser, err := cache.Load("protobuf")
-	assert.NoError(t, err)
-	assert.NotNil(t, protobufParser)
-}
-
-func TestDefaultSerializer(t *testing.T) {
-	assert.Equal(t, "json", DefaultSerializer)
->>>>>>> 34dfa822
 }