--- conflicted
+++ resolved
@@ -21,11 +21,7 @@
 	"context"
 	"database/sql"
 	"database/sql/driver"
-<<<<<<< HEAD
-	"github.com/seata/seata-go/pkg/common/log"
-=======
 	"strings"
->>>>>>> bc793e9d
 
 	"github.com/pkg/errors"
 	"github.com/seata/seata-go/pkg/common/log"
@@ -38,12 +34,10 @@
 
 var _ undo.UndoLogManager = (*BaseUndoLogManager)(nil)
 
-<<<<<<< HEAD
 // Todo 等 delete undo 合并完成后放到 constant 目录下面
 const CheckUndoLogTableExistSql = "SELECT 1 FROM " + " undo_log " + " LIMIT 1"
-=======
+
 var ErrorDeleteUndoLogParamsFault = errors.New("xid or branch_id can't nil")
->>>>>>> bc793e9d
 
 // BaseUndoLogManager
 type BaseUndoLogManager struct{}
@@ -121,7 +115,6 @@
 	panic("implement me")
 }
 
-<<<<<<< HEAD
 // HasUndoLogTable check undo log table if exist
 func (m *BaseUndoLogManager) HasUndoLogTable(ctx context.Context, conn *sql.Conn) (err error) {
 	stmt, err := conn.PrepareContext(ctx, CheckUndoLogTableExistSql)
@@ -136,7 +129,8 @@
 	}
 
 	return
-=======
+}
+
 // getBatchDeleteUndoLogSql build batch delete undo log
 func (m *BaseUndoLogManager) getBatchDeleteUndoLogSql(xid []string, branchID []int64) (string, error) {
 	if len(xid) == 0 || len(branchID) == 0 {
@@ -173,5 +167,4 @@
 	}
 
 	str.WriteString(") ")
->>>>>>> bc793e9d
 }