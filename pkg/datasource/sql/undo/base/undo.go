/*
 * Licensed to the Apache Software Foundation (ASF) under one or more
 * contributor license agreements.  See the NOTICE file distributed with
 * this work for additional information regarding copyright ownership.
 * The ASF licenses this file to You under the Apache License, Version 2.0
 * (the "License"); you may not use this file except in compliance with
 * the License.  You may obtain a copy of the License at
 *
 *     http://www.apache.org/licenses/LICENSE-2.0
 *
 * Unless required by applicable law or agreed to in writing, software
 * distributed under the License is distributed on an "AS IS" BASIS,
 * WITHOUT WARRANTIES OR CONDITIONS OF ANY KIND, either express or implied.
 * See the License for the specific language governing permissions and
 * limitations under the License.
 */

package base

import (
	"context"
	"database/sql"
	"database/sql/driver"
<<<<<<< HEAD
	"strconv"
=======
	"github.com/seata/seata-go/pkg/datasource/sql/undo/parser"
>>>>>>> 30b6f738
	"strings"

	"github.com/arana-db/parser/mysql"

	"github.com/pkg/errors"
	"github.com/seata/seata-go/pkg/datasource/sql/undo/parser"
	"github.com/seata/seata-go/pkg/common/log"
	"github.com/seata/seata-go/pkg/common/util"
	"github.com/seata/seata-go/pkg/constant"
	"github.com/seata/seata-go/pkg/datasource/sql/undo"
	"github.com/seata/seata-go/pkg/util/log"

	"github.com/seata/seata-go/pkg/datasource/sql/types"
)

var _ undo.UndoLogManager = (*BaseUndoLogManager)(nil)

var ErrorDeleteUndoLogParamsFault = errors.New("xid or branch_id can't nil")
var ErrorInsertUndoLogParamsFault = errors.New("undoLog can't nil")

// CheckUndoLogTableExistSql check undo log if exist
const CheckUndoLogTableExistSql = "SELECT 1 FROM " + constant.UndoLogTableName + " LIMIT 1"

// BaseUndoLogManager
type BaseUndoLogManager struct{}

// Init
func (m *BaseUndoLogManager) Init() {
}

// InsertUndoLog
func (m *BaseUndoLogManager) InsertUndoLog(ctx context.Context, l []undo.BranchUndoLog, conn *sql.Conn) error {

	tx, err := conn.BeginTx(ctx, &sql.TxOptions{Isolation: sql.LevelSerializable})
	if err != nil {
		log.Fatal(err)
	}
	if err != nil {
		log.Errorf("[InsertUndoLog] prepare sql fail, err: %v ", err)
		return err
	}
	size := len(l)

	for i := 0; i < size; i++ {
		 parser := parser.BaseParser{}
		 //TODO Serialized undolog protocol

		tx.ExecContext(ctx, constant.InsertUndoLogSql , l[i].BranchID, l[i].Xid, l[i].)
	}
	err = tx.Commit()
	if err != nil {
		return err
	}

	return nil
}

// DeleteUndoLog exec delete single undo log operate
func (m *BaseUndoLogManager) DeleteUndoLog(ctx context.Context, xid string, branchID int64, conn *sql.Conn) error {
	stmt, err := conn.PrepareContext(ctx, constant.DeleteUndoLogSql)
	if err != nil {
		log.Errorf("[DeleteUndoLog] prepare sql fail, err: %v", err)
		return err
	}

	if _, err = stmt.ExecContext(ctx, branchID, xid); err != nil {
		log.Errorf("[DeleteUndoLog] exec delete undo log fail, err: %v", err)
		return err
	}

	return nil
}

// BatchDeleteUndoLog exec delete undo log operate
func (m *BaseUndoLogManager) BatchDeleteUndoLog(xid []string, branchID []int64, conn *sql.Conn) error {
	// build delete undo log sql
	batchDeleteSql, err := m.getBatchDeleteUndoLogSql(xid, branchID)
	if err != nil {
		log.Errorf("get undo sql log fail, err: %v", err)
		return err
	}

	ctx := context.Background()

	// prepare deal sql
	stmt, err := conn.PrepareContext(ctx, batchDeleteSql)
	if err != nil {
		log.Errorf("prepare sql fail, err: %v", err)
		return err
	}

	branchIDStr, err := Int64Slice2Str(branchID, ",")
	if err != nil {
		log.Errorf("slice to string transfer fail, err: %v", err)
		return err
	}

	// exec sql stmt
	if _, err = stmt.ExecContext(ctx, branchIDStr, strings.Join(xid, ",")); err != nil {
		log.Errorf("exec delete undo log fail, err: %v", err)
		return err
	}

	return nil
}

// FlushUndoLog flush undo log
func (m *BaseUndoLogManager) FlushUndoLog(txCtx *types.TransactionContext, tx driver.Conn) error {
	if !txCtx.HasUndoLog() {
		return nil
	}
	logs := []undo.SQLUndoLog{
		{
			SQLType:   types.SQLTypeInsert,
			TableName: constant.UndoLogTableName,
			Images:    *txCtx.RoundImages,
		},
	}
	branchUndoLogs := []undo.BranchUndoLog{
		{
			Xid:      txCtx.XaID,
			BranchID: strconv.FormatUint(txCtx.BranchID, 10),
			Logs:     logs,
		},
	}
	return m.InsertUndoLog(branchUndoLogs, tx)
}

// RunUndo
func (m *BaseUndoLogManager) RunUndo(xid string, branchID int64, conn *sql.Conn) error {
	return nil
}

// DBType
func (m *BaseUndoLogManager) DBType() types.DBType {
	panic("implement me")
}

// HasUndoLogTable check undo log table if exist
func (m *BaseUndoLogManager) HasUndoLogTable(ctx context.Context, conn *sql.Conn) (res bool, err error) {
	if _, err = conn.QueryContext(ctx, CheckUndoLogTableExistSql); err != nil {
		// 1146 mysql table not exist fault code
		if e, ok := err.(*mysql.SQLError); ok && e.Code == mysql.ErrNoSuchTable {
			return false, nil
		}
		log.Errorf("[HasUndoLogTable] query sql fail, err: %v", err)
		return
	}

	return true, nil
}

// getBatchDeleteUndoLogSql build batch delete undo log
func (m *BaseUndoLogManager) getBatchInsertUndoLogSql(logs []undo.BranchUndoLog) (string, error) {
	if len(logs) == 0 {
		return "", ErrorInsertUndoLogParamsFault
	}

	var undoLogInsertSql strings.Builder
	for i := 0; i < len(logs); i++ {
		undoLogInsertSql.WriteString(constant.InsertFrom)
		undoLogInsertSql.WriteString(constant.UndoLogTableName)
		undoLogInsertSql.WriteString(" VALUES ( ")
		undoLogInsertSql.WriteString(logs[i].Xid)
		undoLogInsertSql.WriteString(" , ")
		undoLogInsertSql.WriteString(logs[i].BranchID)
		undoLogInsertSql.WriteString(" , ")
		undoLogInsertSql.WriteString(logs[i].Logs[0].SQLType)
	}

	return undoLogInsertSql.String(), nil
}

// getBatchDeleteUndoLogSql build batch delete undo log
func (m *BaseUndoLogManager) getBatchDeleteUndoLogSql(xid []string, branchID []int64) (string, error) {
	if len(xid) == 0 || len(branchID) == 0 {
		return "", ErrorDeleteUndoLogParamsFault
	}

	var undoLogDeleteSql strings.Builder
	undoLogDeleteSql.WriteString(constant.DeleteFrom)
	undoLogDeleteSql.WriteString(constant.UndoLogTableName)
	undoLogDeleteSql.WriteString(" WHERE ")
	undoLogDeleteSql.WriteString(constant.UndoLogBranchXid)
	undoLogDeleteSql.WriteString(" IN ")
	m.appendInParam(len(branchID), &undoLogDeleteSql)
	undoLogDeleteSql.WriteString(" AND ")
	undoLogDeleteSql.WriteString(constant.UndoLogXid)
	undoLogDeleteSql.WriteString(" IN ")
	m.appendInParam(len(xid), &undoLogDeleteSql)

	return undoLogDeleteSql.String(), nil
}

// appendInParam build in param
func (m *BaseUndoLogManager) appendInParam(size int, str *strings.Builder) {
	if size <= 0 {
		return
	}

	str.WriteString(" (")
	for i := 0; i < size; i++ {
		str.WriteString("?")
		if i < size-1 {
			str.WriteString(",")
		}
	}

	str.WriteString(") ")
}

// Int64Slice2Str
func Int64Slice2Str(values interface{}, sep string) (string, error) {
	v, ok := values.([]int64)
	if !ok {
		return "", errors.New("param type is fault")
	}

	var valuesText []string

	for i := range v {
		text := strconv.FormatInt(v[i], 10)
		valuesText = append(valuesText, text)
	}

	return strings.Join(valuesText, sep), nil
}<|MERGE_RESOLUTION|>--- conflicted
+++ resolved
@@ -21,11 +21,7 @@
 	"context"
 	"database/sql"
 	"database/sql/driver"
-<<<<<<< HEAD
 	"strconv"
-=======
-	"github.com/seata/seata-go/pkg/datasource/sql/undo/parser"
->>>>>>> 30b6f738
 	"strings"
 
 	"github.com/arana-db/parser/mysql"
@@ -44,7 +40,6 @@
 var _ undo.UndoLogManager = (*BaseUndoLogManager)(nil)
 
 var ErrorDeleteUndoLogParamsFault = errors.New("xid or branch_id can't nil")
-var ErrorInsertUndoLogParamsFault = errors.New("undoLog can't nil")
 
 // CheckUndoLogTableExistSql check undo log if exist
 const CheckUndoLogTableExistSql = "SELECT 1 FROM " + constant.UndoLogTableName + " LIMIT 1"
@@ -117,7 +112,7 @@
 		return err
 	}
 
-	branchIDStr, err := Int64Slice2Str(branchID, ",")
+	branchIDStr, err := util.Int64Slice2Str(branchID, ",")
 	if err != nil {
 		log.Errorf("slice to string transfer fail, err: %v", err)
 		return err
@@ -132,26 +127,9 @@
 	return nil
 }
 
-// FlushUndoLog flush undo log
+// FlushUndoLog
 func (m *BaseUndoLogManager) FlushUndoLog(txCtx *types.TransactionContext, tx driver.Conn) error {
-	if !txCtx.HasUndoLog() {
-		return nil
-	}
-	logs := []undo.SQLUndoLog{
-		{
-			SQLType:   types.SQLTypeInsert,
-			TableName: constant.UndoLogTableName,
-			Images:    *txCtx.RoundImages,
-		},
-	}
-	branchUndoLogs := []undo.BranchUndoLog{
-		{
-			Xid:      txCtx.XaID,
-			BranchID: strconv.FormatUint(txCtx.BranchID, 10),
-			Logs:     logs,
-		},
-	}
-	return m.InsertUndoLog(branchUndoLogs, tx)
+	return nil
 }
 
 // RunUndo
@@ -235,21 +213,4 @@
 	}
 
 	str.WriteString(") ")
-}
-
-// Int64Slice2Str
-func Int64Slice2Str(values interface{}, sep string) (string, error) {
-	v, ok := values.([]int64)
-	if !ok {
-		return "", errors.New("param type is fault")
-	}
-
-	var valuesText []string
-
-	for i := range v {
-		text := strconv.FormatInt(v[i], 10)
-		valuesText = append(valuesText, text)
-	}
-
-	return strings.Join(valuesText, sep), nil
 }