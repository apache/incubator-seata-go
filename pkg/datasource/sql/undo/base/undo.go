/*
 * Licensed to the Apache Software Foundation (ASF) under one or more
 * contributor license agreements.  See the NOTICE file distributed with
 * this work for additional information regarding copyright ownership.
 * The ASF licenses this file to You under the Apache License, Version 2.0
 * (the "License"); you may not use this file except in compliance with
 * the License.  You may obtain a copy of the License at
 *
 *     http://www.apache.org/licenses/LICENSE-2.0
 *
 * Unless required by applicable law or agreed to in writing, software
 * distributed under the License is distributed on an "AS IS" BASIS,
 * WITHOUT WARRANTIES OR CONDITIONS OF ANY KIND, either express or implied.
 * See the License for the specific language governing permissions and
 * limitations under the License.
 */

package base

import (
	"context"
	"database/sql"
	"database/sql/driver"
	"encoding/json"
	"fmt"

	"strconv"
	"strings"

	"github.com/arana-db/parser/mysql"
	"github.com/seata/seata-go/pkg/compressor"
	"github.com/seata/seata-go/pkg/datasource/sql/datasource"
	"github.com/seata/seata-go/pkg/datasource/sql/types"
	"github.com/seata/seata-go/pkg/datasource/sql/undo"
	"github.com/seata/seata-go/pkg/datasource/sql/undo/factor"
	"github.com/seata/seata-go/pkg/datasource/sql/undo/parser"
	"github.com/seata/seata-go/pkg/util/collection"
	"github.com/seata/seata-go/pkg/util/log"
)

const (
	compressorTypeKey       = "compressorTypeKey"
	serializerKey           = "serializerKey"
	defaultUndoLogTableName = " undo_log "
)

func getUndoLogTableName() string {
	if undo.UndoConfig.LogTable != "" {
		return undo.UndoConfig.LogTable
	}
	return defaultUndoLogTableName
}

func getCheckUndoLogTableExistSql() string {
	return "SELECT 1 FROM " + getUndoLogTableName() + " LIMIT 1"
}

func getInsertUndoLogSql() string {
	return "INSERT INTO " + getUndoLogTableName() + "(branch_id,xid,context,rollback_info,log_status,log_created,log_modified) VALUES (?, ?, ?, ?, ?, now(6), now(6))"
}

func getSelectUndoLogSql() string {
	return "SELECT `branch_id`,`xid`,`context`,`rollback_info`,`log_status` FROM " + getUndoLogTableName() + " WHERE branch_id = ? AND xid = ? FOR UPDATE"
}

func getDeleteUndoLogSql() string {
	return "DELETE FROM " + getUndoLogTableName() + " WHERE branch_id = ? AND xid = ?"
}

// undo log status
const (
	// UndoLogStatusNormal This state can be properly rolled back by services
	UndoLogStatusNormal = iota
	// UndoLogStatusGlobalFinished This state prevents the branch transaction from inserting undo_log after the global transaction is rolled back.
	UndoLogStatusGlobalFinished
)

// BaseUndoLogManager
type BaseUndoLogManager struct{}

func NewBaseUndoLogManager() *BaseUndoLogManager {
	return &BaseUndoLogManager{}
}

// Init
func (m *BaseUndoLogManager) Init() {
}

// InsertUndoLog
func (m *BaseUndoLogManager) InsertUndoLog(record undo.UndologRecord, conn driver.Conn) error {
	log.Infof("begin to insert undo log, xid %v, branch id %v", record.XID, record.BranchID)
	stmt, err := conn.Prepare(getInsertUndoLogSql())
	if err != nil {
		return err
	}
	_, err = stmt.Exec([]driver.Value{record.BranchID, record.XID, record.Context, record.RollbackInfo, int64(record.LogStatus)})
	if err != nil {
		return err
	}
	return nil
}

func (m *BaseUndoLogManager) InsertUndoLogWithSqlConn(ctx context.Context, record undo.UndologRecord, conn *sql.Conn) error {
	stmt, err := conn.PrepareContext(ctx, getInsertUndoLogSql())
	if err != nil {
		return err
	}
	_, err = stmt.Exec(record.BranchID, record.XID, record.Context, record.RollbackInfo, int64(record.LogStatus))
	if err != nil {
		return err
	}
	return nil
}

// DeleteUndoLog exec delete single undo log operate
func (m *BaseUndoLogManager) DeleteUndoLog(ctx context.Context, xid string, branchID int64, conn *sql.Conn) error {
	stmt, err := conn.PrepareContext(ctx, getDeleteUndoLogSql())
	if err != nil {
		log.Errorf("[DeleteUndoLog] prepare sql fail, err: %v", err)
		return err
	}

	if _, err = stmt.Exec(branchID, xid); err != nil {
		log.Errorf("[DeleteUndoLog] exec delete undo log fail, err: %v", err)
		return err
	}

	return nil
}

// BatchDeleteUndoLog exec delete undo log operate
func (m *BaseUndoLogManager) BatchDeleteUndoLog(xid []string, branchID []int64, conn *sql.Conn) error {
	// build delete undo log sql
	batchDeleteSql, err := m.getBatchDeleteUndoLogSql(xid, branchID)
	if err != nil {
		log.Errorf("get undo sql log fail, err: %v", err)
		return err
	}

	ctx := context.Background()

	// prepare deal sql
	stmt, err := conn.PrepareContext(ctx, batchDeleteSql)
	if err != nil {
		log.Errorf("prepare sql fail, err: %v", err)
		return err
	}

	branchIDStr, err := Int64Slice2Str(branchID, ",")
	if err != nil {
		log.Errorf("slice to string transfer fail, err: %v", err)
		return err
	}

	// exec sql stmt
	if _, err = stmt.ExecContext(ctx, branchIDStr, strings.Join(xid, ",")); err != nil {
		log.Errorf("exec delete undo log fail, err: %v", err)
		return err
	}

	return nil
}

// FlushUndoLog flush undo log
func (m *BaseUndoLogManager) FlushUndoLog(tranCtx *types.TransactionContext, conn driver.Conn) error {
	if tranCtx.RoundImages.IsEmpty() {
		return nil
	}

	sqlUndoLogs := make([]undo.SQLUndoLog, 0)
	beforeImages := tranCtx.RoundImages.BeofreImages()
	afterImages := tranCtx.RoundImages.AfterImages()

	if beforeImages.IsEmptyImage() && afterImages.IsEmptyImage() {
		return nil
	}

	size := len(beforeImages)
	if size < len(afterImages) {
		size = len(afterImages)
	}

	for i := 0; i < size; i++ {
		var (
			tableName   string
			sqlType     types.SQLType
			beforeImage *types.RecordImage
			afterImage  *types.RecordImage
		)

		if i < len(beforeImages) && beforeImages[i] != nil {
			tableName = beforeImages[i].TableName
			sqlType = beforeImages[i].SQLType
		} else if i < len(afterImages) && afterImages[i] != nil {
			tableName = afterImages[i].TableName
			sqlType = afterImages[i].SQLType
		} else {
			continue
		}

		if i < len(beforeImages) {
			beforeImage = beforeImages[i]
		}
		if i < len(afterImages) {
			afterImage = afterImages[i]
		}

		undoLog := undo.SQLUndoLog{
			SQLType:     sqlType,
			TableName:   tableName,
			BeforeImage: beforeImage,
			AfterImage:  afterImage,
		}
		sqlUndoLogs = append(sqlUndoLogs, undoLog)
	}

	branchUndoLog := undo.BranchUndoLog{
		Xid:      tranCtx.XID,
		BranchID: tranCtx.BranchID,
		Logs:     sqlUndoLogs,
	}

	parseContext := make(map[string]string, 0)
	parseContext[serializerKey] = "jackson"
<<<<<<< HEAD
	// Todo use config
	parseContext[compressorTypeKey] = compressor.CompressorNone.String()
	undoLogContent := m.encodeUndoLogCtx(parseContext)
=======

	// Todo use config
	parseContext[compressorTypeKey] = compressor.CompressorNone.String()
	undoLogContent, err := json.Marshal(parseContext)
>>>>>>> 12ea3b77

	rollbackInfo, err := m.serializeBranchUndoLog(&branchUndoLog, parseContext[serializerKey])
	if err != nil {
		return err
	}

	return m.InsertUndoLog(undo.UndologRecord{
		BranchID:     tranCtx.BranchID,
		XID:          tranCtx.XID,
		Context:      undoLogContent,
		RollbackInfo: rollbackInfo,
		LogStatus:    undo.UndoLogStatueNormnal,
	}, conn)
}

// RunUndo undo sql
func (m *BaseUndoLogManager) RunUndo(ctx context.Context, xid string, branchID int64, conn *sql.DB, dbName string) error {
	return nil
}

// Undo undo sql
func (m *BaseUndoLogManager) Undo(ctx context.Context, dbType types.DBType, xid string, branchID int64, db *sql.DB, dbName string) (err error) {
	conn, err := db.Conn(ctx)
	if err != nil {
		return err
	}

	tx, err := conn.BeginTx(ctx, &sql.TxOptions{})
	if err != nil {
		return err
	}
	defer func() {
		if err != nil {
			if err = tx.Rollback(); err != nil {
				log.Errorf("rollback fail, xid: %s, branchID:%s err:%v", xid, branchID, err)
				return
			}
		}
	}()

	stmt, err := conn.PrepareContext(ctx, getSelectUndoLogSql())
	if err != nil {
		log.Errorf("prepare sql fail, err: %v", err)
		return err
	}
	defer func() {
		if err = stmt.Close(); err != nil {
			log.Errorf("stmt close fail, xid: %s, branchID:%s err:%v", xid, branchID, err)
			return
		}
	}()

	rows, err := stmt.Query(branchID, xid)
	if err != nil {
		log.Errorf("query sql fail, err: %v", err)
		return err
	}
	defer func() {
		if err = rows.Close(); err != nil {
			log.Errorf("rows close fail, xid: %s, branchID:%s err:%v", xid, branchID, err)
			return
		}
	}()

	var undoLogRecords []undo.UndologRecord
	for rows.Next() {
		var record undo.UndologRecord
		err = rows.Scan(&record.BranchID, &record.XID, &record.Context, &record.RollbackInfo, &record.LogStatus)
		if err != nil {
			return err
		}
		undoLogRecords = append(undoLogRecords, record)
	}

	var exists bool
	for _, record := range undoLogRecords {
		exists = true
		if !record.CanUndo() {
			log.Infof("xid %v branch %v, ignore %v undo_log", record.XID, record.BranchID, record.LogStatus)
			return nil
		}


		var logCtx map[string]string
		if record.Context != nil && string(record.Context) != "" {
			logCtx = m.decodeUndoLogCtx(record.Context)
		}

		if logCtx == nil {
			return fmt.Errorf("undo log context not exist in record %+v", record)
		}

<<<<<<< HEAD
		rollbackInfo, err := m.getRollbackInfo(record.RollbackInfo, logCtx)
		if err != nil {
			return err
		}
=======

    rollbackInfo, err := m.getRollbackInfo(record.RollbackInfo, logCtx)
		if err != nil {
			return err
		}
    
>>>>>>> 12ea3b77

		var branchUndoLog *undo.BranchUndoLog
		if branchUndoLog, err = m.deserializeBranchUndoLog(rollbackInfo, logCtx); err != nil {
			return err
		}

		sqlUndoLogs := branchUndoLog.Logs
		if len(sqlUndoLogs) == 0 {
			return nil
		}
		branchUndoLog.Reverse()

		for _, undoLog := range sqlUndoLogs {
			tableMeta, err := datasource.GetTableCache(types.DBTypeMySQL).GetTableMeta(ctx, dbName, undoLog.TableName)
			if err != nil {
				log.Errorf("get table meta fail, err: %v", err)
				return err
			}

			undoLog.SetTableMeta(tableMeta)

			undoExecutor, err := factor.GetUndoExecutor(dbType, undoLog)
			if err != nil {
				log.Errorf("get undo executor, err: %v", err)
				return err
			}

			if err = undoExecutor.ExecuteOn(ctx, dbType, conn); err != nil {
				log.Errorf("execute on fail, err: %v", err)
				return err
			}
		}
	}

	if exists {
		if err = m.DeleteUndoLog(ctx, xid, branchID, conn); err != nil {
			log.Errorf("[Undo] delete undo fail, err: %v", err)
			return err
		}
		log.Infof("xid %v branch %v, undo_log deleted with %v", xid, branchID, undo.UndoLogStatueGlobalFinished)
	} else {
		if err = m.insertUndoLogWithGlobalFinished(ctx, xid, uint64(branchID), conn); err != nil {
			log.Errorf("[Undo] insert undo with global finished fail, err: %v", err)
			return err
		}
		log.Infof("xid %v branch %v, undo_log added with %v", xid, branchID, undo.UndoLogStatueGlobalFinished)
	}

	if err = tx.Commit(); err != nil {
		log.Errorf("[Undo] execute on fail, err: %v", err)
		return nil
	}
	return nil
}

func (m *BaseUndoLogManager) insertUndoLogWithGlobalFinished(ctx context.Context, xid string, branchID uint64, conn *sql.Conn) error {
	// todo use config to replace
	parseContext := make(map[string]string, 0)
	parseContext[serializerKey] = "jackson"
	parseContext[compressorTypeKey] = compressor.CompressorNone.String()
	undoLogContent := m.encodeUndoLogCtx(parseContext)

	logParse, err := parser.GetCache().Load(parseContext[serializerKey])
	if err != nil {
		return err
	}

	rbInfo := logParse.GetDefaultContent()

	record := undo.UndologRecord{
		BranchID:     branchID,
		XID:          xid,
		RollbackInfo: rbInfo,
		LogStatus:    UndoLogStatusGlobalFinished,
		Context:      undoLogContent,
	}
	err = m.InsertUndoLogWithSqlConn(ctx, record, conn)
	if err != nil {
		log.Errorf("insert undo log fail, err: %v", err)
		return err
	}
	return nil
}

// DBType
func (m *BaseUndoLogManager) DBType() types.DBType {
	panic("implement me")
}

// HasUndoLogTable check undo log table if exist
func (m *BaseUndoLogManager) HasUndoLogTable(ctx context.Context, conn *sql.Conn) (res bool, err error) {
	if _, err = conn.QueryContext(ctx, getCheckUndoLogTableExistSql()); err != nil {
		// 1146 mysql table not exist fault code
		if e, ok := err.(*mysql.SQLError); ok && e.Code == mysql.ErrNoSuchTable {
			return false, nil
		}
		log.Errorf("[HasUndoLogTable] query sql fail, err: %v", err)
		return
	}

	return true, nil
}

// getBatchDeleteUndoLogSql build batch delete undo log
func (m *BaseUndoLogManager) getBatchDeleteUndoLogSql(xid []string, branchID []int64) (string, error) {
	if len(xid) == 0 || len(branchID) == 0 {
		return "", fmt.Errorf("xid or branch_id can't nil")
	}

	var undoLogDeleteSql strings.Builder
	undoLogDeleteSql.WriteString(" DELETE FROM ")
	undoLogDeleteSql.WriteString(getUndoLogTableName())
	undoLogDeleteSql.WriteString(" WHERE branch_id IN ")
	m.appendInParam(len(branchID), &undoLogDeleteSql)
	undoLogDeleteSql.WriteString(" AND xid IN ")
	m.appendInParam(len(xid), &undoLogDeleteSql)

	return undoLogDeleteSql.String(), nil
}

// appendInParam build in param
func (m *BaseUndoLogManager) appendInParam(size int, str *strings.Builder) {
	if size <= 0 {
		return
	}

	str.WriteString(" (")
	for i := 0; i < size; i++ {
		str.WriteString("?")
		if i < size-1 {
			str.WriteString(",")
		}
	}

	str.WriteString(") ")
}

// Int64Slice2Str
func Int64Slice2Str(values interface{}, sep string) (string, error) {
	v, ok := values.([]int64)
	if !ok {
		return "", fmt.Errorf("param type is fault")
	}

	var valuesText []string

	for i := range v {
		text := strconv.FormatInt(v[i], 10)
		valuesText = append(valuesText, text)
	}

	return strings.Join(valuesText, sep), nil
}

// canUndo check if it can undo
func (m *BaseUndoLogManager) canUndo(state int32) bool {
	return state == UndoLogStatusNormal
}

<<<<<<< HEAD
func (m *BaseUndoLogManager) UnmarshalContext(undoContext []byte) (map[string]string, error) {
	res := make(map[string]string)

	if err := json.Unmarshal(undoContext, &res); err != nil {
		return nil, err
	}

=======

// parseContext parse undo context
func (m *BaseUndoLogManager) parseContext(str string) map[string]string {
	return m.DecodeMap(str)
}

// DecodeMap Decode undo log context string to map
func (m *BaseUndoLogManager) DecodeMap(str string) map[string]string {
	res := make(map[string]string)

	if str == "" {
		return nil
	}

	strSlice := strings.Split(str, PairSplit)
	if len(strSlice) == 0 {
		return nil
	}

	for key, _ := range strSlice {
		kv := strings.Split(strSlice[key], KvSplit)
		if len(kv) != 2 {
			continue
		}

		res[kv[0]] = kv[1]
	}

	return res
}

func (m *BaseUndoLogManager) UnmarshalContext(undoContext []byte) (map[string]string, error) {
	res := make(map[string]string)

	if err := json.Unmarshal(undoContext, &res); err != nil {
		return nil, err
	}

>>>>>>> 12ea3b77
	return res, nil
}

// getRollbackInfo parser rollback info
func (m *BaseUndoLogManager) getRollbackInfo(rollbackInfo []byte, undoContext map[string]string) ([]byte, error) {
	var err error
	res := rollbackInfo
	// get compress type
	if v, ok := undoContext[compressorTypeKey]; ok {
		res, err = compressor.GetByName(v).GetCompressor().Decompress(rollbackInfo)
		if err != nil {
			log.Errorf("[getRollbackInfo] decompress fail, err: %+v", err)
			return nil, err
		}
	}

	return res, nil
}

// getSerializer get serializer from undo context
func (m *BaseUndoLogManager) getSerializer(undoLogContext map[string]string) (serializer string) {
	if undoLogContext == nil {
		return
	}
	serializer, _ = undoLogContext[serializerKey]
	return
}

func (m *BaseUndoLogManager) deserializeBranchUndoLog(rbInfo []byte, logCtx map[string]string) (*undo.BranchUndoLog, error) {
	var (
		err       error
		logParser parser.UndoLogParser
	)

	if serialzerType := m.getSerializer(logCtx); serialzerType != "" {
		if logParser, err = parser.GetCache().Load(serialzerType); err != nil {
			return nil, err
		}
	}

	var branchUndoLog *undo.BranchUndoLog
	if branchUndoLog, err = logParser.Decode(rbInfo); err != nil {
		return nil, err
	}

	return branchUndoLog, nil
}

func (m *BaseUndoLogManager) serializeBranchUndoLog(log *undo.BranchUndoLog, serializerType string) ([]byte, error) {
	logParser, err := parser.GetCache().Load(serializerType)
	if err != nil {
		return nil, err
	}

	return logParser.Encode(log)
}

func (m *BaseUndoLogManager) encodeUndoLogCtx(undoLogCtx map[string]string) []byte {
	return collection.EncodeMap(undoLogCtx)
}

func (m *BaseUndoLogManager) decodeUndoLogCtx(undoLogCtx []byte) map[string]string {
	return collection.DecodeMap(undoLogCtx)
}<|MERGE_RESOLUTION|>--- conflicted
+++ resolved
@@ -222,17 +222,9 @@
 
 	parseContext := make(map[string]string, 0)
 	parseContext[serializerKey] = "jackson"
-<<<<<<< HEAD
 	// Todo use config
 	parseContext[compressorTypeKey] = compressor.CompressorNone.String()
 	undoLogContent := m.encodeUndoLogCtx(parseContext)
-=======
-
-	// Todo use config
-	parseContext[compressorTypeKey] = compressor.CompressorNone.String()
-	undoLogContent, err := json.Marshal(parseContext)
->>>>>>> 12ea3b77
-
 	rollbackInfo, err := m.serializeBranchUndoLog(&branchUndoLog, parseContext[serializerKey])
 	if err != nil {
 		return err
@@ -314,7 +306,6 @@
 			return nil
 		}
 
-
 		var logCtx map[string]string
 		if record.Context != nil && string(record.Context) != "" {
 			logCtx = m.decodeUndoLogCtx(record.Context)
@@ -324,19 +315,10 @@
 			return fmt.Errorf("undo log context not exist in record %+v", record)
 		}
 
-<<<<<<< HEAD
 		rollbackInfo, err := m.getRollbackInfo(record.RollbackInfo, logCtx)
 		if err != nil {
 			return err
 		}
-=======
-
-    rollbackInfo, err := m.getRollbackInfo(record.RollbackInfo, logCtx)
-		if err != nil {
-			return err
-		}
-    
->>>>>>> 12ea3b77
 
 		var branchUndoLog *undo.BranchUndoLog
 		if branchUndoLog, err = m.deserializeBranchUndoLog(rollbackInfo, logCtx); err != nil {
@@ -496,7 +478,6 @@
 	return state == UndoLogStatusNormal
 }
 
-<<<<<<< HEAD
 func (m *BaseUndoLogManager) UnmarshalContext(undoContext []byte) (map[string]string, error) {
 	res := make(map[string]string)
 
@@ -504,46 +485,6 @@
 		return nil, err
 	}
 
-=======
-
-// parseContext parse undo context
-func (m *BaseUndoLogManager) parseContext(str string) map[string]string {
-	return m.DecodeMap(str)
-}
-
-// DecodeMap Decode undo log context string to map
-func (m *BaseUndoLogManager) DecodeMap(str string) map[string]string {
-	res := make(map[string]string)
-
-	if str == "" {
-		return nil
-	}
-
-	strSlice := strings.Split(str, PairSplit)
-	if len(strSlice) == 0 {
-		return nil
-	}
-
-	for key, _ := range strSlice {
-		kv := strings.Split(strSlice[key], KvSplit)
-		if len(kv) != 2 {
-			continue
-		}
-
-		res[kv[0]] = kv[1]
-	}
-
-	return res
-}
-
-func (m *BaseUndoLogManager) UnmarshalContext(undoContext []byte) (map[string]string, error) {
-	res := make(map[string]string)
-
-	if err := json.Unmarshal(undoContext, &res); err != nil {
-		return nil, err
-	}
-
->>>>>>> 12ea3b77
 	return res, nil
 }
 
