--- conflicted
+++ resolved
@@ -21,11 +21,8 @@
 	"context"
 	"database/sql"
 	"database/sql/driver"
-<<<<<<< HEAD
 	"fmt"
-=======
 	"strings"
->>>>>>> 80558c17
 
 	"github.com/pkg/errors"
 	"github.com/seata/seata-go/pkg/common/log"
@@ -38,7 +35,6 @@
 
 var _ undo.UndoLogManager = (*BaseUndoLogManager)(nil)
 
-<<<<<<< HEAD
 var (
 	// todo read from config file
 	undoLogTableName  = "undo_log"
@@ -47,11 +43,9 @@
 )
 
 var (
-	insertUndoLogSql = fmt.Sprintf("INSERT INTO %s (branch_id, xid, context, rollback_info, log_status, log_created, log_modified) VALUES (?, ?, ?, ?, ?, now(6), now(6))", undoLogTableName)
+	insertUndoLogSql              = fmt.Sprintf("INSERT INTO %s (branch_id, xid, context, rollback_info, log_status, log_created, log_modified) VALUES (?, ?, ?, ?, ?, now(6), now(6))", undoLogTableName)
+	ErrorDeleteUndoLogParamsFault = errors.New("xid or branch_id can't nil")
 )
-=======
-var ErrorDeleteUndoLogParamsFault = errors.New("xid or branch_id can't nil")
->>>>>>> 80558c17
 
 // BaseUndoLogManager
 type BaseUndoLogManager struct{}
