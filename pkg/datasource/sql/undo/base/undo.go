--- conflicted
+++ resolved
@@ -21,6 +21,7 @@
 	"context"
 	"database/sql"
 	"database/sql/driver"
+	"encoding/json"
 	"fmt"
 
 	"strconv"
@@ -221,16 +222,11 @@
 
 	parseContext := make(map[string]string, 0)
 	parseContext[serializerKey] = "jackson"
-<<<<<<< HEAD
 	// Todo use config
 	parseContext[compressorTypeKey] = compressor.CompressorNone.String()
-	undoLogContent, err := json.Marshal(parseContext)
-=======
-	parseContext[compressorTypeKey] = "NONE"
 	undoLogContent := m.encodeUndoLogCtx(parseContext)
 
 	rollbackInfo, err := m.serializeBranchUndoLog(&branchUndoLog, parseContext[serializerKey])
->>>>>>> 77130c7d
 	if err != nil {
 		return err
 	}
@@ -311,23 +307,6 @@
 			return nil
 		}
 
-<<<<<<< HEAD
-		// DeCompress rollback info
-		contextMap, err := m.UnmarshalContext(record.Context)
-		if err != nil {
-			log.Errorf("decode rollback info context fail, err: %+v", err)
-			return err
-		}
-
-		rollbackInfo, err := m.getRollbackInfo(record.RollbackInfo, contextMap)
-		if err != nil {
-			return err
-		}
-
-		// todo use serializer and decode
-		var branchUndoLog undo.BranchUndoLog
-		if err = json.Unmarshal(rollbackInfo, &branchUndoLog); err != nil {
-=======
 		var logCtx map[string]string
 		if record.Context != nil && string(record.Context) != "" {
 			logCtx = m.decodeUndoLogCtx(record.Context)
@@ -337,11 +316,13 @@
 			return fmt.Errorf("undo log context not exist in record %+v", record)
 		}
 
-		rbInfo := m.decompressRollbackInfo(record.RollbackInfo, logCtx)
+		rollbackInfo, err := m.getRollbackInfo(record.RollbackInfo, logCtx)
+		if err != nil {
+			return err
+		}
 
 		var branchUndoLog *undo.BranchUndoLog
-		if branchUndoLog, err = m.deserializeBranchUndoLog(rbInfo, logCtx); err != nil {
->>>>>>> 77130c7d
+		if branchUndoLog, err = m.deserializeBranchUndoLog(rollbackInfo, logCtx); err != nil {
 			return err
 		}
 
@@ -398,15 +379,10 @@
 	// todo use config to replace
 	parseContext := make(map[string]string, 0)
 	parseContext[serializerKey] = "jackson"
-<<<<<<< HEAD
 	parseContext[compressorTypeKey] = compressor.CompressorNone.String()
-	undoLogContent, err := json.Marshal(parseContext)
-=======
-	parseContext[compressorTypeKey] = "NONE"
 	undoLogContent := m.encodeUndoLogCtx(parseContext)
 
 	logParse, err := parser.GetCache().Load(parseContext[serializerKey])
->>>>>>> 77130c7d
 	if err != nil {
 		return err
 	}
@@ -503,37 +479,6 @@
 	return state == UndoLogStatusNormal
 }
 
-<<<<<<< HEAD
-// parseContext parse undo context
-func (m *BaseUndoLogManager) parseContext(str string) map[string]string {
-	return m.DecodeMap(str)
-}
-
-// DecodeMap Decode undo log context string to map
-func (m *BaseUndoLogManager) DecodeMap(str string) map[string]string {
-	res := make(map[string]string)
-
-	if str == "" {
-		return nil
-	}
-
-	strSlice := strings.Split(str, PairSplit)
-	if len(strSlice) == 0 {
-		return nil
-	}
-
-	for key, _ := range strSlice {
-		kv := strings.Split(strSlice[key], KvSplit)
-		if len(kv) != 2 {
-			continue
-		}
-
-		res[kv[0]] = kv[1]
-	}
-
-	return res
-}
-
 func (m *BaseUndoLogManager) UnmarshalContext(undoContext []byte) (map[string]string, error) {
 	res := make(map[string]string)
 
@@ -548,11 +493,6 @@
 func (m *BaseUndoLogManager) getRollbackInfo(rollbackInfo []byte, undoContext map[string]string) ([]byte, error) {
 	var err error
 	res := rollbackInfo
-=======
-// decompressRollbackInfo parser rollback info
-func (m *BaseUndoLogManager) decompressRollbackInfo(rollbackInfo []byte, undoContext map[string]string) []byte {
-	// Todo use compressor
->>>>>>> 77130c7d
 	// get compress type
 	if v, ok := undoContext[compressorTypeKey]; ok {
 		res, err = compressor.GetByName(v).GetCompressor().Decompress(rollbackInfo)
