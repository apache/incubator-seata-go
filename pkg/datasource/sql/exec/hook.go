--- conflicted
+++ resolved
@@ -49,20 +49,6 @@
 	hookSolts[hook.Type()] = append(hookSolts[hook.Type()], hook)
 }
 
-<<<<<<< HEAD
-=======
-// ExecContext
-type ExecContext struct {
-	TxCtx       *types.TransactionContext
-	Query       string
-	NamedValues []driver.NamedValue
-	Values      []driver.Value
-	// metaData
-	MetaData types.TableMeta
-	Conn     driver.Conn
-}
-
->>>>>>> 1847bf6a
 // SQLHook SQL execution front and back interceptor
 // case 1. Used to intercept SQL to achieve the generation of front and rear mirrors
 // case 2. Burning point to report
@@ -71,15 +57,8 @@
 	Type() types.SQLType
 
 	// Before
-<<<<<<< HEAD
 	Before(ctx context.Context, execCtx *types.ExecContext) error
 
 	// After
 	After(ctx context.Context, execCtx *types.ExecContext) error
-=======
-	Before(ctx context.Context, execCtx *ExecContext) error
-
-	// After
-	After(ctx context.Context, execCtx *ExecContext) error
->>>>>>> 1847bf6a
 }