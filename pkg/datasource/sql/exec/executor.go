/*
 * Licensed to the Apache Software Foundation (ASF) under one or more
 * contributor license agreements.  See the NOTICE file distributed with
 * this work for additional information regarding copyright ownership.
 * The ASF licenses this file to You under the Apache License, Version 2.0
 * (the "License"); you may not use this file except in compliance with
 * the License.  You may obtain a copy of the License at
 *
 *     http://www.apache.org/licenses/LICENSE-2.0
 *
 * Unless required by applicable law or agreed to in writing, software
 * distributed under the License is distributed on an "AS IS" BASIS,
 * WITHOUT WARRANTIES OR CONDITIONS OF ANY KIND, either express or implied.
 * See the License for the specific language governing permissions and
 * limitations under the License.
 */

package exec

import (
	"context"
	"database/sql/driver"

	"github.com/seata/seata-go/pkg/common/log"
	"github.com/seata/seata-go/pkg/datasource/sql/parser"
	"github.com/seata/seata-go/pkg/datasource/sql/types"
)

// executorSolts
var executorSolts = make(map[types.DBType]map[parser.ExecutorType]func() SQLExecutor)

func RegisterExecutor(dt types.DBType, et parser.ExecutorType, builder func() SQLExecutor) {
	if _, ok := executorSolts[dt]; !ok {
		executorSolts[dt] = make(map[parser.ExecutorType]func() SQLExecutor)
	}

	val := executorSolts[dt]

	val[et] = func() SQLExecutor {
		return &BaseExecutor{ex: builder()}
	}
}

type (
	CallbackWithNamedValue func(ctx context.Context, query string, args []driver.NamedValue) (types.ExecResult, error)

	CallbackWithValue func(ctx context.Context, query string, args []driver.Value) (types.ExecResult, error)

	SQLExecutor interface {
		// Interceptors
		interceptors(interceptors []SQLHook)
		// Exec
		ExecWithNamedValue(ctx context.Context, execCtx *ExecContext, f CallbackWithNamedValue) (types.ExecResult, error)
		// Exec
		ExecWithValue(ctx context.Context, execCtx *ExecContext, f CallbackWithValue) (types.ExecResult, error)
	}
)

// BuildExecutor
func BuildExecutor(dbType types.DBType, txType types.TransactionType, query string) (SQLExecutor, error) {
	if txType == types.XAMode {
		hooks := make([]SQLInterceptor, 0, 4)
		hooks = append(hooks, commonHook...)

		e := &BaseExecutor{}
		e.interceptors(hooks)
		return e, nil
	}

	parseCtx, err := parser.DoParser(query)
	if err != nil {
		return nil, err
	}

	hooks := make([]SQLHook, 0, 4)
	hooks = append(hooks, commonHook...)
	hooks = append(hooks, hookSolts[parseCtx.SQLType]...)

	factories, ok := executorSolts[dbType]
	if !ok {
		log.Debugf("%s not found executor factories, return default Executor", dbType.String())
		e := &BaseExecutor{}
		e.interceptors(hooks)
		return e, nil
	}

	supplier, ok := factories[parseCtx.ExecutorType]
	if !ok {
		log.Debugf("%s not found executor for %s, return default Executor",
			dbType.String(), parseCtx.ExecutorType.String())
		e := &BaseExecutor{}
		e.interceptors(hooks)
		return e, nil
	}

	executor := supplier()
	executor.interceptors(hooks)
	return executor, nil
}

type BaseExecutor struct {
	is []SQLHook
	ex SQLExecutor
}

<<<<<<< HEAD
// Interceptors
func (e *BaseExecutor) interceptors(interceptors []SQLHook) {
=======
// interceptors
func (e *BaseExecutor) interceptors(interceptors []SQLInterceptor) {
>>>>>>> b396c81a
	e.is = interceptors
}

// ExecWithNamedValue
func (e *BaseExecutor) ExecWithNamedValue(ctx context.Context, execCtx *ExecContext, f CallbackWithNamedValue) (types.ExecResult, error) {
	for i := range e.is {
		e.is[i].Before(ctx, execCtx)
	}

	defer func() {
		for i := range e.is {
			e.is[i].After(ctx, execCtx)
		}
	}()

	if e.ex != nil {
		return e.ex.ExecWithNamedValue(ctx, execCtx, f)
	}

	return f(ctx, execCtx.Query, execCtx.NamedValues)
}

// ExecWithValue
func (e *BaseExecutor) ExecWithValue(ctx context.Context, execCtx *ExecContext, f CallbackWithValue) (types.ExecResult, error) {
	for i := range e.is {
		e.is[i].Before(ctx, execCtx)
	}

	defer func() {
		for i := range e.is {
			e.is[i].After(ctx, execCtx)
		}
	}()

	if e.ex != nil {
		return e.ex.ExecWithValue(ctx, execCtx, f)
	}

	return f(ctx, execCtx.Query, execCtx.Values)
}<|MERGE_RESOLUTION|>--- conflicted
+++ resolved
@@ -59,7 +59,7 @@
 // BuildExecutor
 func BuildExecutor(dbType types.DBType, txType types.TransactionType, query string) (SQLExecutor, error) {
 	if txType == types.XAMode {
-		hooks := make([]SQLInterceptor, 0, 4)
+		hooks := make([]SQLHook, 0, 4)
 		hooks = append(hooks, commonHook...)
 
 		e := &BaseExecutor{}
@@ -103,13 +103,8 @@
 	ex SQLExecutor
 }
 
-<<<<<<< HEAD
 // Interceptors
 func (e *BaseExecutor) interceptors(interceptors []SQLHook) {
-=======
-// interceptors
-func (e *BaseExecutor) interceptors(interceptors []SQLInterceptor) {
->>>>>>> b396c81a
 	e.is = interceptors
 }
 
