--- conflicted
+++ resolved
@@ -111,13 +111,8 @@
 	e.is = interceptors
 }
 
-<<<<<<< HEAD
-// Exec
+// ExecWithNamedValue
 func (e *BaseExecutor) ExecWithNamedValue(ctx context.Context, execCtx *types.ExecContext, f CallbackWithNamedValue) (types.ExecResult, error) {
-=======
-// ExecWithNamedValue
-func (e *BaseExecutor) ExecWithNamedValue(ctx context.Context, execCtx *ExecContext, f CallbackWithNamedValue) (types.ExecResult, error) {
->>>>>>> 1847bf6a
 	for i := range e.is {
 		e.is[i].Before(ctx, execCtx)
 	}
@@ -164,13 +159,8 @@
 	return result, err
 }
 
-<<<<<<< HEAD
-// Exec
+// ExecWithValue
 func (e *BaseExecutor) ExecWithValue(ctx context.Context, execCtx *types.ExecContext, f CallbackWithValue) (types.ExecResult, error) {
-=======
-// ExecWithValue
-func (e *BaseExecutor) ExecWithValue(ctx context.Context, execCtx *ExecContext, f CallbackWithValue) (types.ExecResult, error) {
->>>>>>> 1847bf6a
 	for i := range e.is {
 		e.is[i].Before(ctx, execCtx)
 	}
