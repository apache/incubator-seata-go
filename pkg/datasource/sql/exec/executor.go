--- conflicted
+++ resolved
@@ -124,19 +124,14 @@
 }
 
 // Interceptors
-<<<<<<< HEAD
-func (baseExecutor *BaseExecutor) interceptors(interceptors []SQLHook) {
-	baseExecutor.is = interceptors
-=======
 func (e *BaseExecutor) Interceptors(interceptors []SQLHook) {
 	e.is = interceptors
->>>>>>> 401dc362
 }
 
 // ExecWithNamedValue
-func (baseExecutor *BaseExecutor) ExecWithNamedValue(ctx context.Context, execCtx *types.ExecContext, f CallbackWithNamedValue) (types.ExecResult, error) {
-	for i := range baseExecutor.is {
-		baseExecutor.is[i].Before(ctx, execCtx)
+func (e *BaseExecutor) ExecWithNamedValue(ctx context.Context, execCtx *types.ExecContext, f CallbackWithNamedValue) (types.ExecResult, error) {
+	for i := range e.is {
+		e.is[i].Before(ctx, execCtx)
 	}
 
 	var (
@@ -146,7 +141,7 @@
 		err          error
 	)
 
-	beforeImages, err = baseExecutor.beforeImage(ctx, execCtx)
+	beforeImages, err = e.beforeImage(ctx, execCtx)
 	if err != nil {
 		return nil, err
 	}
@@ -155,13 +150,13 @@
 	}
 
 	defer func() {
-		for i := range baseExecutor.is {
-			baseExecutor.is[i].After(ctx, execCtx)
+		for i := range e.is {
+			e.is[i].After(ctx, execCtx)
 		}
 	}()
 
-	if baseExecutor.ex != nil {
-		result, err = baseExecutor.ex.ExecWithNamedValue(ctx, execCtx, f)
+	if e.ex != nil {
+		result, err = e.ex.ExecWithNamedValue(ctx, execCtx, f)
 	} else {
 		result, err = f(ctx, execCtx.Query, execCtx.NamedValues)
 	}
@@ -170,7 +165,7 @@
 		return nil, err
 	}
 
-	afterImages, err = baseExecutor.afterImage(ctx, execCtx, beforeImages)
+	afterImages, err = e.afterImage(ctx, execCtx, beforeImages)
 	if err != nil {
 		return nil, err
 	}
@@ -182,9 +177,9 @@
 }
 
 // ExecWithValue
-func (baseExecutor *BaseExecutor) ExecWithValue(ctx context.Context, execCtx *types.ExecContext, f CallbackWithValue) (types.ExecResult, error) {
-	for i := range baseExecutor.is {
-		baseExecutor.is[i].Before(ctx, execCtx)
+func (e *BaseExecutor) ExecWithValue(ctx context.Context, execCtx *types.ExecContext, f CallbackWithValue) (types.ExecResult, error) {
+	for i := range e.is {
+		e.is[i].Before(ctx, execCtx)
 	}
 
 	var (
@@ -194,7 +189,7 @@
 		err          error
 	)
 
-	beforeImages, err = baseExecutor.beforeImage(ctx, execCtx)
+	beforeImages, err = e.beforeImage(ctx, execCtx)
 	if err != nil {
 		return nil, err
 	}
@@ -203,13 +198,13 @@
 	}
 
 	defer func() {
-		for i := range baseExecutor.is {
-			baseExecutor.is[i].After(ctx, execCtx)
+		for i := range e.is {
+			e.is[i].After(ctx, execCtx)
 		}
 	}()
 
-	if baseExecutor.ex != nil {
-		result, err = baseExecutor.ex.ExecWithValue(ctx, execCtx, f)
+	if e.ex != nil {
+		result, err = e.ex.ExecWithValue(ctx, execCtx, f)
 	} else {
 		result, err = f(ctx, execCtx.Query, execCtx.Values)
 	}
@@ -217,7 +212,7 @@
 		return nil, err
 	}
 
-	afterImages, err = baseExecutor.afterImage(ctx, execCtx, beforeImages)
+	afterImages, err = e.afterImage(ctx, execCtx, beforeImages)
 	if err != nil {
 		return nil, err
 	}
@@ -228,7 +223,7 @@
 	return result, err
 }
 
-func (baseExecutor *BaseExecutor) beforeImage(ctx context.Context, execCtx *types.ExecContext) ([]*types.RecordImage, error) {
+func (h *BaseExecutor) beforeImage(ctx context.Context, execCtx *types.ExecContext) ([]*types.RecordImage, error) {
 	if !tm.IsTransactionOpened(ctx) {
 		return nil, nil
 	}
@@ -249,7 +244,7 @@
 }
 
 // After
-func (baseExecutor *BaseExecutor) afterImage(ctx context.Context, execCtx *types.ExecContext, beforeImages []*types.RecordImage) ([]*types.RecordImage, error) {
+func (h *BaseExecutor) afterImage(ctx context.Context, execCtx *types.ExecContext, beforeImages []*types.RecordImage) ([]*types.RecordImage, error) {
 	if !tm.IsTransactionOpened(ctx) {
 		return nil, nil
 	}
