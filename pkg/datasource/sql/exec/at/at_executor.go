/*
 * Licensed to the Apache Software Foundation (ASF) under one or more
 * contributor license agreements.  See the NOTICE file distributed with
 * this work for additional information regarding copyright ownership.
 * The ASF licenses this file to You under the Apache License, Version 2.0
 * (the "License"); you may not use this file except in compliance with
 * the License.  You may obtain a copy of the License at
 *
 *     http://www.apache.org/licenses/LICENSE-2.0
 *
 * Unless required by applicable law or agreed to in writing, software
 * distributed under the License is distributed on an "AS IS" BASIS,
 * WITHOUT WARRANTIES OR CONDITIONS OF ANY KIND, either express or implied.
 * See the License for the specific language governing permissions and
 * limitations under the License.
 */

package at

import (
	"context"

	"github.com/seata/seata-go/pkg/datasource/sql/exec"
	"github.com/seata/seata-go/pkg/datasource/sql/parser"
	"github.com/seata/seata-go/pkg/datasource/sql/types"
	"github.com/seata/seata-go/pkg/datasource/sql/util"
	"github.com/seata/seata-go/pkg/tm"
)

func Init() {
	exec.RegisterATExecutor(types.DBTypeMySQL, func() exec.SQLExecutor { return &ATExecutor{} })
}

type executor interface {
	ExecContext(ctx context.Context, f exec.CallbackWithNamedValue) (types.ExecResult, error)
}

type ATExecutor struct {
	hooks []exec.SQLHook
}

func (e *ATExecutor) Interceptors(hooks []exec.SQLHook) {
	e.hooks = hooks
}

// ExecWithNamedValue find the executor by sql type
func (e *ATExecutor) ExecWithNamedValue(ctx context.Context, execCtx *types.ExecContext, f exec.CallbackWithNamedValue) (types.ExecResult, error) {
	queryParser, err := parser.DoParser(execCtx.Query)
	if err != nil {
		return nil, err
	}

	var executor executor

	if !tm.IsGlobalTx(ctx) {
		executor = NewPlainExecutor(queryParser, execCtx)
	} else {
		switch queryParser.SQLType {
		case types.SQLTypeInsert:
			executor = NewInsertExecutor(queryParser, execCtx, e.hooks)
		case types.SQLTypeUpdate:
			executor = NewUpdateExecutor(queryParser, execCtx, e.hooks)
		case types.SQLTypeDelete:
<<<<<<< HEAD
			executor = NewDeleteExecutor(queryParser, execCtx, e.hooks)
		//case types.SQLTypeSelectForUpdate:
=======
			exec = NewDeleteExecutor(parser, execCtx, e.hooks)
		case types.SQLTypeSelectForUpdate:
			exec = NewSelectForUpdateExecutor(parser, execCtx, e.hooks)
>>>>>>> 291f13de
		//case types.SQLTypeMultiDelete:
		case types.SQLTypeMulti:
			executor = NewMultiExecutor(queryParser, execCtx, e.hooks)
		default:
			executor = NewPlainExecutor(queryParser, execCtx)
		}
	}

	return executor.ExecContext(ctx, f)
}

// ExecWithValue transfer value to nameValue execute
func (e *ATExecutor) ExecWithValue(ctx context.Context, execCtx *types.ExecContext, f exec.CallbackWithNamedValue) (types.ExecResult, error) {
	execCtx.NamedValues = util.ValueToNamedValue(execCtx.Values)
	return e.ExecWithNamedValue(ctx, execCtx, f)
}<|MERGE_RESOLUTION|>--- conflicted
+++ resolved
@@ -61,15 +61,9 @@
 		case types.SQLTypeUpdate:
 			executor = NewUpdateExecutor(queryParser, execCtx, e.hooks)
 		case types.SQLTypeDelete:
-<<<<<<< HEAD
 			executor = NewDeleteExecutor(queryParser, execCtx, e.hooks)
-		//case types.SQLTypeSelectForUpdate:
-=======
-			exec = NewDeleteExecutor(parser, execCtx, e.hooks)
 		case types.SQLTypeSelectForUpdate:
-			exec = NewSelectForUpdateExecutor(parser, execCtx, e.hooks)
->>>>>>> 291f13de
-		//case types.SQLTypeMultiDelete:
+			executor = NewSelectForUpdateExecutor(parser, execCtx, e.hooks)
 		case types.SQLTypeMulti:
 			executor = NewMultiExecutor(queryParser, execCtx, e.hooks)
 		default:
