--- conflicted
+++ resolved
@@ -434,40 +434,7 @@
 
 // the string as local key. the local key example(multi pk): "t_user:1_a,2_b"
 func (b *baseExecutor) buildLockKey(records *types.RecordImage, meta types.TableMeta) string {
-<<<<<<< HEAD
-	var (
-		lockKeys      bytes.Buffer
-		filedSequence int
-	)
-	lockKeys.WriteString(meta.TableName)
-	lockKeys.WriteString(":")
-
-	keys := meta.GetPrimaryKeyOnlyName()
-
-	for _, row := range records.Rows {
-		if filedSequence > 0 {
-			lockKeys.WriteString(",")
-		}
-		pkSplitIndex := 0
-		for _, column := range row.Columns {
-			var hasKeyColumn bool
-			for _, key := range keys {
-				if column.ColumnName == key {
-					hasKeyColumn = true
-					if pkSplitIndex > 0 {
-						lockKeys.WriteString("_")
-					}
-					lockKeys.WriteString(fmt.Sprintf("%v", column.Value))
-					pkSplitIndex++
-				}
-			}
-			if hasKeyColumn {
-				filedSequence++
-			}
-		}
-	}
-
-	return lockKeys.String()
+	return util.BuildLockKey(records, meta)
 }
 
 func (b *baseExecutor) rowsPrepare(ctx context.Context, conn driver.Conn, selectSQL string, selectArgs []driver.NamedValue) (driver.Rows, error) {
@@ -488,7 +455,4 @@
 		return nil, errors.New("target conn should been driver.QueryerContext or driver.Queryer")
 	}
 	return rows, nil
-=======
-	return util.BuildLockKey(records, meta)
->>>>>>> 3b1ebc92
 }