/*
 * Licensed to the Apache Software Foundation (ASF) under one or more
 * contributor license agreements.  See the NOTICE file distributed with
 * this work for additional information regarding copyright ownership.
 * The ASF licenses this file to You under the Apache License, Version 2.0
 * (the "License"); you may not use this file except in compliance with
 * the License.  You may obtain a copy of the License at
 *
 *     http://www.apache.org/licenses/LICENSE-2.0
 *
 * Unless required by applicable law or agreed to in writing, software
 * distributed under the License is distributed on an "AS IS" BASIS,
 * WITHOUT WARRANTIES OR CONDITIONS OF ANY KIND, either express or implied.
 * See the License for the specific language governing permissions and
 * limitations under the License.
 */

package sql

import (
	"context"
	"database/sql/driver"

	"github.com/seata/seata-go/pkg/datasource/sql/exec"
	"github.com/seata/seata-go/pkg/datasource/sql/types"
)

// Conn is a connection to a database. It is not used concurrently
// by multiple goroutines.
//
// Conn is assumed to be stateful.

type Conn struct {
	txType     types.TransactionType
	res        *DBResource
	txCtx      *types.TransactionContext
	targetConn driver.Conn
	autoCommit bool
}

// ResetSession is called prior to executing a query on the connection
// if the connection has been used before. If the driver returns ErrBadConn
// the connection is discarded.
func (c *Conn) ResetSession(ctx context.Context) error {
	conn, ok := c.targetConn.(driver.SessionResetter)
	if !ok {
		return driver.ErrSkip
	}

	c.txType = types.Local
	c.txCtx = nil
	return conn.ResetSession(ctx)
}

// Prepare returns a prepared statement, bound to this connection.
func (c *Conn) Prepare(query string) (driver.Stmt, error) {
	s, err := c.targetConn.Prepare(query)
	if err != nil {
		return nil, err
	}

	return &Stmt{
		conn:  c,
		stmt:  s,
		query: query,
		res:   c.res,
		txCtx: c.txCtx,
	}, nil
}

// PrepareContext
func (c *Conn) PrepareContext(ctx context.Context, query string) (driver.Stmt, error) {
	conn, ok := c.targetConn.(driver.ConnPrepareContext)
	if !ok {
		stmt, err := c.targetConn.Prepare(query)
		if err != nil {
			return nil, err
		}

		return &Stmt{stmt: stmt, query: query, res: c.res, txCtx: c.txCtx}, nil
	}

	s, err := conn.PrepareContext(ctx, query)
	if err != nil {
		return nil, err
	}

	return &Stmt{
		conn:  c,
		stmt:  s,
		query: query,
		res:   c.res,
		txCtx: c.txCtx,
	}, nil
}

// Exec
func (c *Conn) Exec(query string, args []driver.Value) (driver.Result, error) {
	conn, ok := c.targetConn.(driver.Execer)
	if !ok {
		return nil, driver.ErrSkip
	}

	ret, err := c.createNewTxOnExecIfNeed(func() (types.ExecResult, error) {
		executor, err := exec.BuildExecutor(c.res.dbType, c.txCtx.TransType, query)
		if err != nil {
			return nil, err
		}

		execCtx := &types.ExecContext{
			TxCtx:  c.txCtx,
			Query:  query,
			Values: args,
			Conn:   c.targetConn,
		}

		return executor.ExecWithValue(context.Background(), execCtx,
			func(ctx context.Context, query string, args []driver.Value) (types.ExecResult, error) {
				ret, err := conn.Exec(query, args)
				if err != nil {
					return nil, err
				}

				return types.NewResult(types.WithResult(ret)), nil
			})
	})

	if err != nil {
		return nil, err
	}
	return ret.GetResult(), nil
}

// ExecContext
func (c *Conn) ExecContext(ctx context.Context, query string, args []driver.NamedValue) (driver.Result, error) {
	targetConn, ok := c.targetConn.(driver.ExecerContext)
	if ok {
		values := make([]driver.Value, 0, len(args))

		for i := range args {
			values = append(values, args[i].Value)
		}

		return c.Exec(query, values)
	}

	ret, err := c.createNewTxOnExecIfNeed(func() (types.ExecResult, error) {
		executor, err := exec.BuildExecutor(c.res.dbType, c.txCtx.TransType, query)
		if err != nil {
			return nil, err
		}

<<<<<<< HEAD
	execCtx := &types.ExecContext{
		TxCtx:       c.txCtx,
		Query:       query,
		NamedValues: args,
		Conn:        c.targetConn,
	}
=======
		execCtx := &exec.ExecContext{
			TxCtx:       c.txCtx,
			Query:       query,
			NamedValues: args,
			Conn:        c.targetConn,
		}
>>>>>>> 1847bf6a

		ret, err := executor.ExecWithNamedValue(ctx, execCtx,
			func(ctx context.Context, query string, args []driver.NamedValue) (types.ExecResult, error) {
				ret, err := targetConn.ExecContext(ctx, query, args)
				if err != nil {
					return nil, err
				}

				return types.NewResult(types.WithResult(ret)), nil
			})

		return ret, err
	})

	if err != nil {
		return nil, err
	}
	return ret.GetResult(), nil
}

// Query
func (c *Conn) Query(query string, args []driver.Value) (driver.Rows, error) {
	conn, ok := c.targetConn.(driver.Queryer)
	if !ok {
		return nil, driver.ErrSkip
	}

	executor, err := exec.BuildExecutor(c.res.dbType, c.txCtx.TransType, query)
	if err != nil {
		return nil, err
	}

	execCtx := &types.ExecContext{
		TxCtx:  c.txCtx,
		Query:  query,
		Values: args,
	}

	ret, err := executor.ExecWithValue(context.Background(), execCtx,
		func(ctx context.Context, query string, args []driver.Value) (types.ExecResult, error) {
			ret, err := conn.Query(query, args)
			if err != nil {
				return nil, err
			}

			return types.NewResult(types.WithRows(ret)), nil
		})
	if err != nil {
		return nil, err
	}

	return ret.GetRows(), nil
}

// QueryContext
func (c *Conn) QueryContext(ctx context.Context, query string, args []driver.NamedValue) (driver.Rows, error) {
	conn, ok := c.targetConn.(driver.QueryerContext)
	if !ok {
		values := make([]driver.Value, 0, len(args))

		for i := range args {
			values = append(values, args[i].Value)
		}

		return c.Query(query, values)
	}

	executor, err := exec.BuildExecutor(c.res.dbType, c.txCtx.TransType, query)
	if err != nil {
		return nil, err
	}

	execCtx := &types.ExecContext{
		TxCtx:       c.txCtx,
		Query:       query,
		NamedValues: args,
	}

	ret, err := executor.ExecWithNamedValue(ctx, execCtx,
		func(ctx context.Context, query string, args []driver.NamedValue) (types.ExecResult, error) {
			ret, err := conn.QueryContext(ctx, query, args)
			if err != nil {
				return nil, err
			}

			return types.NewResult(types.WithRows(ret)), nil
		})
	if err != nil {
		return nil, err
	}

	return ret.GetRows(), nil
}

// Begin starts and returns a new transaction.
//
// Deprecated: Drivers should implement ConnBeginTx instead (or additionally).
func (c *Conn) Begin() (driver.Tx, error) {
	tx, err := c.targetConn.Begin()
	if err != nil {
		return nil, err
	}

	if c.txCtx == nil {
		c.txCtx = types.NewTxCtx()
		c.txCtx.DBType = c.res.dbType
		c.txCtx.TxOpt = driver.TxOptions{}
	}

	return newTx(
		withDriverConn(c),
		withTxCtx(c.txCtx),
		withOriginTx(tx),
	)
}

// BeginTx Open a transaction and judge whether the current transaction needs to open a
// 	global transaction according to ctx. If so, it needs to be included in the transaction management of seata
func (c *Conn) BeginTx(ctx context.Context, opts driver.TxOptions) (driver.Tx, error) {
	if conn, ok := c.targetConn.(driver.ConnBeginTx); ok {
		tx, err := conn.BeginTx(ctx, opts)
		if err != nil {
			return nil, err
		}

		return newTx(
			withDriverConn(c),
			withTxCtx(c.txCtx),
			withOriginTx(tx),
		)
	}

	txi, err := c.Begin()
	if err != nil {
		return nil, err
	}
	return newTx(
		withDriverConn(c),
		withTxCtx(c.txCtx),
		withOriginTx(txi),
	)
}

// Close invalidates and potentially stops any current
// prepared statements and transactions, marking this
// connection as no longer in use.
//
// Because the sql package maintains a free pool of
// connections and only calls Close when there's a surplus of
// idle connections, it shouldn't be necessary for drivers to
// do their own connection caching.
//
// Drivers must ensure all network calls made by Close
// do not block indefinitely (e.g. apply a timeout).
func (c *Conn) Close() error {
	c.txCtx = nil
	return c.targetConn.Close()
}

func (c *Conn) createNewTxOnExecIfNeed(f func() (types.ExecResult, error)) (types.ExecResult, error) {
	var (
		tx  driver.Tx
		err error
	)

	if c.txCtx.TransType != types.Local && c.autoCommit {
		tx, err = c.Begin()
		if err != nil {
			return nil, err
		}
	}

	defer func() {
		if tx != nil {
			tx.Rollback()
		}
	}()

	ret, err := f()

	if err != nil {
		return nil, err
	}

	if tx != nil {
		if err := tx.Commit(); err != nil {
			return nil, err
		}
	}

	return ret, nil
}<|MERGE_RESOLUTION|>--- conflicted
+++ resolved
@@ -150,21 +150,12 @@
 			return nil, err
 		}
 
-<<<<<<< HEAD
-	execCtx := &types.ExecContext{
-		TxCtx:       c.txCtx,
-		Query:       query,
-		NamedValues: args,
-		Conn:        c.targetConn,
-	}
-=======
-		execCtx := &exec.ExecContext{
+		execCtx := &types.ExecContext{
 			TxCtx:       c.txCtx,
 			Query:       query,
 			NamedValues: args,
 			Conn:        c.targetConn,
 		}
->>>>>>> 1847bf6a
 
 		ret, err := executor.ExecWithNamedValue(ctx, execCtx,
 			func(ctx context.Context, query string, args []driver.NamedValue) (types.ExecResult, error) {
