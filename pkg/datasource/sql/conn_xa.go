/*
 * Licensed to the Apache Software Foundation (ASF) under one or more
 * contributor license agreements.  See the NOTICE file distributed with
 * this work for additional information regarding copyright ownership.
 * The ASF licenses this file to You under the Apache License, Version 2.0
 * (the "License"); you may not use this file except in compliance with
 * the License.  You may obtain a copy of the License at
 *
 *     http://www.apache.org/licenses/LICENSE-2.0
 *
 * Unless required by applicable law or agreed to in writing, software
 * distributed under the License is distributed on an "AS IS" BASIS,
 * WITHOUT WARRANTIES OR CONDITIONS OF ANY KIND, either express or implied.
 * See the License for the specific language governing permissions and
 * limitations under the License.
 */

package sql

import (
	"context"
	gosql "database/sql"
	"database/sql/driver"
	"errors"
	"fmt"
	"strings"
	"time"

	"github.com/go-sql-driver/mysql"
	"seata.apache.org/seata-go/pkg/datasource/sql/types"
	"seata.apache.org/seata-go/pkg/datasource/sql/xa"
	"seata.apache.org/seata-go/pkg/tm"
)

var xaConnTimeout time.Duration

// XAConn Database connection proxy object under XA transaction model
// Conn is assumed to be stateful.
type XAConn struct {
	*Conn

	tx                 driver.Tx
	xaResource         xa.XAResource
	xaBranchXid        *XABranchXid
	xaActive           bool
	rollBacked         bool
	branchRegisterTime time.Time
	prepareTime        time.Time
	isConnKept         bool
}

func (c *XAConn) PrepareContext(ctx context.Context, query string) (driver.Stmt, error) {
	if c.createOnceTxContext(ctx) {
		defer func() {
			c.txCtx = types.NewTxCtx()
		}()
	}

	//ret, err := c.createNewTxOnExecIfNeed(ctx, func() (types, error) {
	//	ret, err := c.Conn.PrepareContext(ctx, query)
	//	if err != nil {
	//		return nil, err
	//	}
	//	return types.NewResult(types.WithRows(ret)), nil
	//})

	return c.Conn.PrepareContext(ctx, query)
}

// QueryContext exec xa sql
func (c *XAConn) QueryContext(ctx context.Context, query string, args []driver.NamedValue) (driver.Rows, error) {
	if c.createOnceTxContext(ctx) {
		defer func() {
			c.txCtx = types.NewTxCtx()
		}()
	}

	ret, err := c.createNewTxOnExecIfNeed(ctx, func() (types.ExecResult, error) {
		ret, err := c.Conn.QueryContext(ctx, query, args)
		if err != nil {
			return nil, err
		}
		return types.NewResult(types.WithRows(ret)), nil
	})
	if err != nil {
		return nil, err
	}
	return ret.GetRows(), nil
}

func (c *XAConn) ExecContext(ctx context.Context, query string, args []driver.NamedValue) (driver.Result, error) {
	if c.createOnceTxContext(ctx) {
		defer func() {
			c.txCtx = types.NewTxCtx()
		}()
	}

	ret, err := c.createNewTxOnExecIfNeed(ctx, func() (types.ExecResult, error) {
		ret, err := c.Conn.ExecContext(ctx, query, args)
		if err != nil {
			return nil, err
		}
		return types.NewResult(types.WithResult(ret)), nil
	})

	if err != nil {
		return nil, err
	}

	return ret.GetResult(), nil
}

// BeginTx like common transaction. but it just exec XA START
func (c *XAConn) BeginTx(ctx context.Context, opts driver.TxOptions) (driver.Tx, error) {
	if !tm.IsGlobalTx(ctx) {
		return c.Conn.BeginTx(ctx, opts)
	}

	c.autoCommit = false

	c.txCtx = types.NewTxCtx()
	c.txCtx.DBType = c.res.dbType
	c.txCtx.TxOpt = opts
	c.txCtx.ResourceID = c.res.resourceID
	c.txCtx.XID = tm.GetXID(ctx)
	c.txCtx.TransactionMode = types.XAMode

	tx, err := c.Conn.BeginTx(ctx, opts)
	if err != nil {
		return nil, err
	}
	c.tx = tx

	if !c.autoCommit {
		if c.xaActive {
			return nil, errors.New("should NEVER happen: setAutoCommit from true to false while xa branch is active")
		}

		baseTx, ok := tx.(*Tx)
		if !ok {
			return nil, fmt.Errorf("start xa %s transaction failure: tx type invalid", c.txCtx.XID)
		}

		if err := baseTx.register(c.txCtx); err != nil {
			c.cleanXABranchContext()
			return nil, fmt.Errorf("failed to register xa branch %s: %w", c.txCtx.XID, err)
		}

		c.xaBranchXid = NewXABranchXid(
			WithXid(c.txCtx.XID),
			WithBranchId(uint64(c.txCtx.BranchID)),
			WithDatabaseType(c.txCtx.DBType),
		)

		c.keepIfNecessary()

		if err = c.start(ctx); err != nil {
			c.cleanXABranchContext()
			return nil, err
		}
		c.xaActive = true
	}

	return &XATx{tx: tx.(*Tx)}, nil
}

func (c *XAConn) createOnceTxContext(ctx context.Context) bool {
	onceTx := tm.IsGlobalTx(ctx) && c.autoCommit

	if onceTx {
		c.txCtx = types.NewTxCtx()
		c.txCtx.DBType = c.res.dbType
		c.txCtx.ResourceID = c.res.resourceID
		c.txCtx.XID = tm.GetXID(ctx)
		c.txCtx.TransactionMode = types.XAMode
		c.txCtx.GlobalLockRequire = true
	}

	return onceTx
}

func (c *XAConn) createNewTxOnExecIfNeed(ctx context.Context, f func() (types.ExecResult, error)) (types.ExecResult, error) {
	var (
		tx  driver.Tx
		err error
	)

	defer func() {
		recoverErr := recover()
		if err != nil || recoverErr != nil {
			fmt.Printf("rollback triggered: err=%v, recover=%v\n", err, recoverErr)
			if c.tx != nil {
				_ = c.tx.Rollback()
			}
		}
	}()

	currentAutoCommit := c.autoCommit

	if c.txCtx.TransactionMode != types.Local && tm.IsGlobalTx(ctx) && c.autoCommit {
		tx, err = c.BeginTx(ctx, driver.TxOptions{
			Isolation: driver.IsolationLevel(gosql.LevelDefault),
		})
		if err != nil {
			return nil, err
		}
	}

	ret, err := f()
	if err != nil {
<<<<<<< HEAD
		if c.tx != nil {
			_ = c.Rollback(ctx)
=======
		// XA End & Rollback
		if rollbackErr := c.Rollback(ctx); rollbackErr != nil {
			log.Errorf("failed to rollback xa branch of :%s, err:%v", c.txCtx.XID, rollbackErr)
>>>>>>> 1625e0a4
		}
		return nil, err
	}

	if tx != nil && currentAutoCommit {
		if err = c.Commit(ctx); err != nil {
			_ = c.Rollback(ctx)
		}
	}

	return ret, nil
}
func (c *XAConn) keepIfNecessary() {
	if c.ShouldBeHeld() {
		if err := c.res.Hold(c.xaBranchXid.String(), c); err == nil {
			c.isConnKept = true
		}
	}
}

func (c *XAConn) releaseIfNecessary() {
	if c.ShouldBeHeld() && c.xaBranchXid.String() != "" {
		if c.isConnKept {
			c.res.Release(c.xaBranchXid.String())
			c.isConnKept = false
		}
	}
}

func (c *XAConn) start(ctx context.Context) error {
	xaResource, err := xa.CreateXAResource(c.Conn.targetConn, c.dbType, c.tx)
	if err != nil {
		return fmt.Errorf("create xa xid:%s resoruce err:%w", c.txCtx.XID, err)
	}
	c.xaResource = xaResource

	if err := c.xaResource.Start(ctx, c.xaBranchXid.String(), xa.TMNoFlags); err != nil {
		return fmt.Errorf("xa xid %s resource connection start err:%w", c.txCtx.XID, err)
	}

	if err := c.termination(c.xaBranchXid.String()); err != nil {
		c.xaResource.End(ctx, c.xaBranchXid.String(), xa.TMFail)
		c.XaRollback(ctx, c.xaBranchXid)
		return err
	}
	return err
}

func (c *XAConn) end(ctx context.Context, flags int) error {
	err := c.xaResource.End(ctx, c.xaBranchXid.String(), flags)
	if err != nil {
		return err
	}
	err = c.termination(c.xaBranchXid.String())
	if err != nil {
		return err
	}
	return nil
}

func (c *XAConn) termination(xaBranchXid string) error {
	branchStatus, err := branchStatus(xaBranchXid)
	if err != nil {
		c.releaseIfNecessary()
		return fmt.Errorf("failed xa branch [%v] the global transaction has finish, branch status: [%v]", c.txCtx.XID, branchStatus)
	}
	return nil
}

func (c *XAConn) cleanXABranchContext() {
	h, _ := time.ParseDuration("-1000h")
	c.branchRegisterTime = time.Now().Add(h)
	c.prepareTime = time.Now().Add(h)
	c.xaActive = false
	if !c.isConnKept {
		c.xaBranchXid = nil
	}
}

func (c *XAConn) Rollback(ctx context.Context) error {
	if c.autoCommit {
		return nil
	}

	if !c.xaActive || c.xaBranchXid == nil {
		return fmt.Errorf("should NOT rollback on an inactive session")
	}

	if !c.rollBacked {
		// First end the XA branch with TMFail
		if err := c.xaResource.End(ctx, c.xaBranchXid.String(), xa.TMFail); err != nil {
			// Handle XAER_RMFAIL exception - check if it's already ended
			//expected error: Error 1399 (XAE07): XAER_RMFAIL: The command cannot be executed when global transaction is in the  IDLE state
			if isXAER_RMFAILAlreadyEnded(err) {
				// If already ended, continue with rollback
				log.Infof("XA branch already ended, continuing with rollback for xid: %s", c.txCtx.XID)
			} else {
				return c.rollbackErrorHandle()
			}
		}

		// Then perform XA rollback
		if c.XaRollback(ctx, c.xaBranchXid) != nil {
			c.cleanXABranchContext()
			return c.rollbackErrorHandle()
		}
		if err := c.tx.Rollback(); err != nil {
			c.cleanXABranchContext()
			return fmt.Errorf("failed to report XA branch commit-failure on xid:%s err:%w", c.txCtx.XID, err)
		}
		c.rollBacked = true
	}
	c.cleanXABranchContext()
	return nil
}

func (c *XAConn) rollbackErrorHandle() error {
	return fmt.Errorf("failed to end(TMFAIL) xa branch on [%v] - [%v]", c.txCtx.XID, c.xaBranchXid.GetBranchId())
}

func (c *XAConn) Commit(ctx context.Context) error {
	if c.autoCommit {
		return nil
	}

	if !c.xaActive || c.xaBranchXid == nil {
		return fmt.Errorf("should NOT commit on an inactive session")
	}

	now := time.Now()
	if c.end(ctx, xa.TMSuccess) != nil {
		return c.commitErrorHandle(ctx)
	}

	if c.checkTimeout(ctx, now) != nil {
		return c.commitErrorHandle(ctx)
	}

	if c.xaResource.XAPrepare(ctx, c.xaBranchXid.String()) != nil {
		return c.commitErrorHandle(ctx)
	}
	return nil
}

func (c *XAConn) commitErrorHandle(ctx context.Context) error {
	var err error
	if err = c.XaRollback(ctx, c.xaBranchXid); err != nil {
		err = fmt.Errorf("failed to report XA branch commit-failure xid:%s, err:%w", c.txCtx.XID, err)
	}
	c.cleanXABranchContext()
	return err
}

func (c *XAConn) ShouldBeHeld() bool {
	return c.res.IsShouldBeHeld() || (c.res.GetDbType().String() != "" && c.res.GetDbType() != types.DBTypeUnknown)
}

func (c *XAConn) checkTimeout(ctx context.Context, now time.Time) error {
	if now.Sub(c.branchRegisterTime) > xaConnTimeout {
		c.XaRollback(ctx, c.xaBranchXid)
		return fmt.Errorf("XA branch timeout error xid:%s", c.txCtx.XID)
	}
	return nil
}

func (c *XAConn) Close() error {
	c.rollBacked = false
	if c.isConnKept && c.ShouldBeHeld() {
		return nil
	}
	c.cleanXABranchContext()
	if err := c.Conn.Close(); err != nil {
		return err
	}
	return nil
}

func (c *XAConn) CloseForce() error {
	if err := c.Conn.Close(); err != nil {
		return err
	}
	c.rollBacked = false
	c.cleanXABranchContext()
	c.releaseIfNecessary()
	return nil
}

func (c *XAConn) XaCommit(ctx context.Context, xaXid XAXid) error {
	err := c.xaResource.Commit(ctx, xaXid.String(), false)
	c.releaseIfNecessary()
	return err
}

func (c *XAConn) XaRollbackByBranchId(ctx context.Context, xaXid XAXid) error {
	return c.XaRollback(ctx, xaXid)
}

func (c *XAConn) XaRollback(ctx context.Context, xaXid XAXid) error {
	err := c.xaResource.Rollback(ctx, xaXid.String())
	c.releaseIfNecessary()
	return err
}

// isXAER_RMFAILAlreadyEnded checks if the XAER_RMFAIL error indicates the XA branch is already ended
// expected error: Error 1399 (XAE07): XAER_RMFAIL: The command cannot be executed when global transaction is in the IDLE state
func isXAER_RMFAILAlreadyEnded(err error) bool {
	if err == nil {
		return false
	}
	if mysqlErr, ok := err.(*mysql.MySQLError); ok {
		if mysqlErr.Number == types.ErrCodeXAER_RMFAIL_IDLE {
			return strings.Contains(mysqlErr.Message, "IDLE state") || strings.Contains(mysqlErr.Message, "already ended")
		}
	}
	// TODO: handle other DB errors

	return false
}<|MERGE_RESOLUTION|>--- conflicted
+++ resolved
@@ -23,10 +23,11 @@
 	"database/sql/driver"
 	"errors"
 	"fmt"
+	"github.com/go-sql-driver/mysql"
+	"seata.apache.org/seata-go/pkg/util/log"
 	"strings"
 	"time"
 
-	"github.com/go-sql-driver/mysql"
 	"seata.apache.org/seata-go/pkg/datasource/sql/types"
 	"seata.apache.org/seata-go/pkg/datasource/sql/xa"
 	"seata.apache.org/seata-go/pkg/tm"
@@ -206,16 +207,14 @@
 		}
 	}
 
+	// execute SQL
 	ret, err := f()
 	if err != nil {
-<<<<<<< HEAD
+		// XA End & Rollback
 		if c.tx != nil {
-			_ = c.Rollback(ctx)
-=======
-		// XA End & Rollback
-		if rollbackErr := c.Rollback(ctx); rollbackErr != nil {
-			log.Errorf("failed to rollback xa branch of :%s, err:%v", c.txCtx.XID, rollbackErr)
->>>>>>> 1625e0a4
+			if rollbackErr := c.Rollback(ctx); rollbackErr != nil {
+				log.Errorf("failed to rollback xa branch of :%s, err:%v", c.txCtx.XID, rollbackErr)
+			}
 		}
 		return nil, err
 	}
@@ -228,6 +227,7 @@
 
 	return ret, nil
 }
+
 func (c *XAConn) keepIfNecessary() {
 	if c.ShouldBeHeld() {
 		if err := c.res.Hold(c.xaBranchXid.String(), c); err == nil {
