/*
 * Licensed to the Apache Software Foundation (ASF) under one or more
 * contributor license agreements.  See the NOTICE file distributed with
 * this work for additional information regarding copyright ownership.
 * The ASF licenses this file to You under the Apache License, Version 2.0
 * (the "License"); you may not use this file except in compliance with
 * the License.  You may obtain a copy of the License at
 *
 *     http://www.apache.org/licenses/LICENSE-2.0
 *
 * Unless required by applicable law or agreed to in writing, software
 * distributed under the License is distributed on an "AS IS" BASIS,
 * WITHOUT WARRANTIES OR CONDITIONS OF ANY KIND, either express or implied.
 * See the License for the specific language governing permissions and
 * limitations under the License.
 */

package sql

import (
	"context"
	gosql "database/sql"
	"database/sql/driver"
	"errors"
	"fmt"
	"strings"
	"time"

	"github.com/go-sql-driver/mysql"
	"seata.apache.org/seata-go/pkg/datasource/sql/types"
	"seata.apache.org/seata-go/pkg/datasource/sql/xa"
	"seata.apache.org/seata-go/pkg/tm"
)

var xaConnTimeout time.Duration

// XAConn Database connection proxy object under XA transaction model
// Conn is assumed to be stateful.
type XAConn struct {
	*Conn

	tx                 driver.Tx
	xaResource         xa.XAResource
	xaBranchXid        *XABranchXid
	xaActive           bool
	rollBacked         bool
	branchRegisterTime time.Time
	prepareTime        time.Time
	isConnKept         bool
}

func (c *XAConn) PrepareContext(ctx context.Context, query string) (driver.Stmt, error) {
	if c.createOnceTxContext(ctx) {
		defer func() {
			c.txCtx = types.NewTxCtx()
		}()
	}

	//ret, err := c.createNewTxOnExecIfNeed(ctx, func() (types, error) {
	//	ret, err := c.Conn.PrepareContext(ctx, query)
	//	if err != nil {
	//		return nil, err
	//	}
	//	return types.NewResult(types.WithRows(ret)), nil
	//})

	return c.Conn.PrepareContext(ctx, query)
}

// QueryContext exec xa sql
func (c *XAConn) QueryContext(ctx context.Context, query string, args []driver.NamedValue) (driver.Rows, error) {
	if c.createOnceTxContext(ctx) {
		defer func() {
			c.txCtx = types.NewTxCtx()
		}()
	}

	ret, err := c.createNewTxOnExecIfNeed(ctx, func() (types.ExecResult, error) {
		ret, err := c.Conn.QueryContext(ctx, query, args)
		if err != nil {
			return nil, err
		}
		return types.NewResult(types.WithRows(ret)), nil
	})
	if err != nil {
		return nil, err
	}
	return ret.GetRows(), nil
}

func (c *XAConn) ExecContext(ctx context.Context, query string, args []driver.NamedValue) (driver.Result, error) {
	if c.createOnceTxContext(ctx) {
		defer func() {
			c.txCtx = types.NewTxCtx()
		}()
	}

	ret, err := c.createNewTxOnExecIfNeed(ctx, func() (types.ExecResult, error) {
		ret, err := c.Conn.ExecContext(ctx, query, args)
		if err != nil {
			return nil, err
		}
		return types.NewResult(types.WithResult(ret)), nil
	})

	if err != nil {
		return nil, err
	}

	return ret.GetResult(), nil
}

// BeginTx like common transaction. but it just exec XA START
func (c *XAConn) BeginTx(ctx context.Context, opts driver.TxOptions) (driver.Tx, error) {
	if !tm.IsGlobalTx(ctx) {
		return c.Conn.BeginTx(ctx, opts)
	}

	c.autoCommit = false

	c.txCtx = types.NewTxCtx()
	c.txCtx.DBType = c.res.dbType
	c.txCtx.TxOpt = opts
	c.txCtx.ResourceID = c.res.resourceID
	c.txCtx.XID = tm.GetXID(ctx)
	c.txCtx.TransactionMode = types.XAMode

	tx, err := c.Conn.BeginTx(ctx, opts)
	if err != nil {
		return nil, err
	}
	c.tx = tx

	if !c.autoCommit {
		if c.xaActive {
			return nil, errors.New("should NEVER happen: setAutoCommit from true to false while xa branch is active")
		}

		baseTx, ok := tx.(*Tx)
		if !ok {
			return nil, fmt.Errorf("start xa %s transaction failure: tx type invalid", c.txCtx.XID)
		}

		if err := baseTx.register(c.txCtx); err != nil {
			c.cleanXABranchContext()
			return nil, fmt.Errorf("failed to register xa branch %s: %w", c.txCtx.XID, err)
		}

		c.xaBranchXid = NewXABranchXid(
			WithXid(c.txCtx.XID),
			WithBranchId(uint64(c.txCtx.BranchID)),
			WithDatabaseType(c.txCtx.DBType),
		)

		c.keepIfNecessary()

		if err = c.start(ctx); err != nil {
			c.cleanXABranchContext()
			return nil, err
		}
		c.xaActive = true
	}

	return &XATx{tx: tx.(*Tx)}, nil
}

func (c *XAConn) createOnceTxContext(ctx context.Context) bool {
	onceTx := tm.IsGlobalTx(ctx) && c.autoCommit

	if onceTx {
		c.txCtx = types.NewTxCtx()
		c.txCtx.DBType = c.res.dbType
		c.txCtx.ResourceID = c.res.resourceID
		c.txCtx.XID = tm.GetXID(ctx)
		c.txCtx.TransactionMode = types.XAMode
		c.txCtx.GlobalLockRequire = true
	}

	return onceTx
}

func (c *XAConn) createNewTxOnExecIfNeed(ctx context.Context, f func() (types.ExecResult, error)) (types.ExecResult, error) {
	var (
		tx  driver.Tx
		err error
	)

	defer func() {
		recoverErr := recover()
		if err != nil || recoverErr != nil {
			fmt.Printf("rollback triggered: err=%v, recover=%v\n", err, recoverErr)
			if c.tx != nil {
				_ = c.tx.Rollback()
			}
		}
	}()

	currentAutoCommit := c.autoCommit

	if c.txCtx.TransactionMode != types.Local && tm.IsGlobalTx(ctx) && c.autoCommit {
		tx, err = c.BeginTx(ctx, driver.TxOptions{
			Isolation: driver.IsolationLevel(gosql.LevelDefault),
		})
		if err != nil {
			return nil, err
		}
	}

	ret, err := f()
	if err != nil {
<<<<<<< HEAD
		if c.tx != nil {
			_ = c.Rollback(ctx)
=======
		// XA End & Rollback
		if rollbackErr := c.Rollback(ctx); rollbackErr != nil {
			log.Errorf("failed to rollback xa branch of :%s, err:%v", c.txCtx.XID, rollbackErr)
>>>>>>> a4815531
		}
		return nil, err
	}

	if tx != nil && currentAutoCommit {
		if err = c.Commit(ctx); err != nil {
			_ = c.Rollback(ctx)
		}
	}

	return ret, nil
}
func (c *XAConn) keepIfNecessary() {
	if c.ShouldBeHeld() {
		if err := c.res.Hold(c.xaBranchXid.String(), c); err == nil {
			c.isConnKept = true
		}
	}
}

func (c *XAConn) releaseIfNecessary() {
	if c.ShouldBeHeld() && c.xaBranchXid.String() != "" {
		if c.isConnKept {
			c.res.Release(c.xaBranchXid.String())
			c.isConnKept = false
		}
	}
}

func (c *XAConn) start(ctx context.Context) error {
	xaResource, err := xa.CreateXAResource(c.Conn.targetConn, c.dbType, c.tx)
	if err != nil {
		return fmt.Errorf("create xa xid:%s resoruce err:%w", c.txCtx.XID, err)
	}
	c.xaResource = xaResource

	if err := c.xaResource.Start(ctx, c.xaBranchXid.String(), xa.TMNoFlags); err != nil {
		return fmt.Errorf("xa xid %s resource connection start err:%w", c.txCtx.XID, err)
	}

	if err := c.termination(c.xaBranchXid.String()); err != nil {
		c.xaResource.End(ctx, c.xaBranchXid.String(), xa.TMFail)
		c.XaRollback(ctx, c.xaBranchXid)
		return err
	}
	return err
}

func (c *XAConn) end(ctx context.Context, flags int) error {
	err := c.xaResource.End(ctx, c.xaBranchXid.String(), flags)
	if err != nil {
		return err
	}
	err = c.termination(c.xaBranchXid.String())
	if err != nil {
		return err
	}
	return nil
}

func (c *XAConn) termination(xaBranchXid string) error {
	branchStatus, err := branchStatus(xaBranchXid)
	if err != nil {
		c.releaseIfNecessary()
		return fmt.Errorf("failed xa branch [%v] the global transaction has finish, branch status: [%v]", c.txCtx.XID, branchStatus)
	}
	return nil
}

func (c *XAConn) cleanXABranchContext() {
	h, _ := time.ParseDuration("-1000h")
	c.branchRegisterTime = time.Now().Add(h)
	c.prepareTime = time.Now().Add(h)
	c.xaActive = false
	if !c.isConnKept {
		c.xaBranchXid = nil
	}
}

func (c *XAConn) Rollback(ctx context.Context) error {
	if c.autoCommit {
		return nil
	}

	if !c.xaActive || c.xaBranchXid == nil {
		return fmt.Errorf("should NOT rollback on an inactive session")
	}

	if !c.rollBacked {
		// First end the XA branch with TMFail
		if err := c.xaResource.End(ctx, c.xaBranchXid.String(), xa.TMFail); err != nil {
			// Handle XAER_RMFAIL exception - check if it's already ended
			//expected error: Error 1399 (XAE07): XAER_RMFAIL: The command cannot be executed when global transaction is in the  IDLE state
			if isXAER_RMFAILAlreadyEnded(err) {
				// If already ended, continue with rollback
				log.Infof("XA branch already ended, continuing with rollback for xid: %s", c.txCtx.XID)
			} else {
				return c.rollbackErrorHandle()
			}
		}

		// Then perform XA rollback
		if c.XaRollback(ctx, c.xaBranchXid) != nil {
			c.cleanXABranchContext()
			return c.rollbackErrorHandle()
		}
		if err := c.tx.Rollback(); err != nil {
			c.cleanXABranchContext()
			return fmt.Errorf("failed to report XA branch commit-failure on xid:%s err:%w", c.txCtx.XID, err)
		}
		c.rollBacked = true
	}
	c.cleanXABranchContext()
	return nil
}

func (c *XAConn) rollbackErrorHandle() error {
	return fmt.Errorf("failed to end(TMFAIL) xa branch on [%v] - [%v]", c.txCtx.XID, c.xaBranchXid.GetBranchId())
}

func (c *XAConn) Commit(ctx context.Context) error {
	if c.autoCommit {
		return nil
	}

	if !c.xaActive || c.xaBranchXid == nil {
		return fmt.Errorf("should NOT commit on an inactive session")
	}

	now := time.Now()
	if c.end(ctx, xa.TMSuccess) != nil {
		return c.commitErrorHandle(ctx)
	}

	if c.checkTimeout(ctx, now) != nil {
		return c.commitErrorHandle(ctx)
	}

	if c.xaResource.XAPrepare(ctx, c.xaBranchXid.String()) != nil {
		return c.commitErrorHandle(ctx)
	}
	return nil
}

func (c *XAConn) commitErrorHandle(ctx context.Context) error {
	var err error
	if err = c.XaRollback(ctx, c.xaBranchXid); err != nil {
		err = fmt.Errorf("failed to report XA branch commit-failure xid:%s, err:%w", c.txCtx.XID, err)
	}
	c.cleanXABranchContext()
	return err
}

func (c *XAConn) ShouldBeHeld() bool {
	return c.res.IsShouldBeHeld() || (c.res.GetDbType().String() != "" && c.res.GetDbType() != types.DBTypeUnknown)
}

func (c *XAConn) checkTimeout(ctx context.Context, now time.Time) error {
	if now.Sub(c.branchRegisterTime) > xaConnTimeout {
		c.XaRollback(ctx, c.xaBranchXid)
		return fmt.Errorf("XA branch timeout error xid:%s", c.txCtx.XID)
	}
	return nil
}

func (c *XAConn) Close() error {
	c.rollBacked = false
	if c.isConnKept && c.ShouldBeHeld() {
		return nil
	}
	c.cleanXABranchContext()
	if err := c.Conn.Close(); err != nil {
		return err
	}
	return nil
}

func (c *XAConn) CloseForce() error {
	if err := c.Conn.Close(); err != nil {
		return err
	}
	c.rollBacked = false
	c.cleanXABranchContext()
	c.releaseIfNecessary()
	return nil
}

func (c *XAConn) XaCommit(ctx context.Context, xaXid XAXid) error {
	err := c.xaResource.Commit(ctx, xaXid.String(), false)
	c.releaseIfNecessary()
	return err
}

func (c *XAConn) XaRollbackByBranchId(ctx context.Context, xaXid XAXid) error {
	return c.XaRollback(ctx, xaXid)
}

func (c *XAConn) XaRollback(ctx context.Context, xaXid XAXid) error {
	err := c.xaResource.Rollback(ctx, xaXid.String())
	c.releaseIfNecessary()
	return err
}

// isXAER_RMFAILAlreadyEnded checks if the XAER_RMFAIL error indicates the XA branch is already ended
// expected error: Error 1399 (XAE07): XAER_RMFAIL: The command cannot be executed when global transaction is in the IDLE state
func isXAER_RMFAILAlreadyEnded(err error) bool {
	if err == nil {
		return false
	}
	if mysqlErr, ok := err.(*mysql.MySQLError); ok {
		if mysqlErr.Number == types.ErrCodeXAER_RMFAIL_IDLE {
			return strings.Contains(mysqlErr.Message, "IDLE state") || strings.Contains(mysqlErr.Message, "already ended")
		}
	}
	// TODO: handle other DB errors

	return false
}<|MERGE_RESOLUTION|>--- conflicted
+++ resolved
@@ -23,6 +23,7 @@
 	"database/sql/driver"
 	"errors"
 	"fmt"
+	"seata.apache.org/seata-go/pkg/util/log"
 	"strings"
 	"time"
 
@@ -188,9 +189,12 @@
 	defer func() {
 		recoverErr := recover()
 		if err != nil || recoverErr != nil {
-			fmt.Printf("rollback triggered: err=%v, recover=%v\n", err, recoverErr)
+			log.Errorf("conn at rollback  error:%v or recoverErr:%v", err, recoverErr)
 			if c.tx != nil {
-				_ = c.tx.Rollback()
+				rollbackErr := c.tx.Rollback()
+				if rollbackErr != nil {
+					log.Errorf("conn at rollback error:%v", rollbackErr)
+				}
 			}
 		}
 	}()
@@ -206,28 +210,29 @@
 		}
 	}
 
+	// execute SQL
 	ret, err := f()
 	if err != nil {
-<<<<<<< HEAD
-		if c.tx != nil {
-			_ = c.Rollback(ctx)
-=======
 		// XA End & Rollback
 		if rollbackErr := c.Rollback(ctx); rollbackErr != nil {
-			log.Errorf("failed to rollback xa branch of :%s, err:%v", c.txCtx.XID, rollbackErr)
->>>>>>> a4815531
+			log.Errorf("failed to rollback xa branch of :%s, err:%w", c.txCtx.XID, rollbackErr)
 		}
 		return nil, err
 	}
 
 	if tx != nil && currentAutoCommit {
 		if err = c.Commit(ctx); err != nil {
-			_ = c.Rollback(ctx)
+			log.Errorf("xa connection proxy commit failure xid:%s, err:%v", c.txCtx.XID, err)
+			// XA End & Rollback
+			if err := c.Rollback(ctx); err != nil {
+				log.Errorf("xa connection proxy rollback failure xid:%s, err:%v", c.txCtx.XID, err)
+			}
 		}
 	}
 
 	return ret, nil
 }
+
 func (c *XAConn) keepIfNecessary() {
 	if c.ShouldBeHeld() {
 		if err := c.res.Hold(c.xaBranchXid.String(), c); err == nil {
