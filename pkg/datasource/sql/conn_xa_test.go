--- conflicted
+++ resolved
@@ -21,17 +21,11 @@
 	"context"
 	"database/sql"
 	"database/sql/driver"
-<<<<<<< HEAD
-=======
-	"io"
-	"strings"
->>>>>>> a4815531
 	"sync/atomic"
 	"testing"
 	"time"
 
 	"github.com/bluele/gcache"
-	"github.com/go-sql-driver/mysql"
 	"github.com/golang/mock/gomock"
 	"github.com/google/uuid"
 	"github.com/stretchr/testify/assert"
@@ -52,6 +46,7 @@
 	return types.SQLTypeUnknown
 }
 
+// Before
 func (mi *mockSQLInterceptor) Before(ctx context.Context, execCtx *types.ExecContext) error {
 	if mi.before != nil {
 		mi.before(ctx, execCtx)
@@ -59,6 +54,7 @@
 	return nil
 }
 
+// After
 func (mi *mockSQLInterceptor) After(ctx context.Context, execCtx *types.ExecContext) error {
 	if mi.after != nil {
 		mi.after(ctx, execCtx)
@@ -66,7 +62,6 @@
 	return nil
 }
 
-<<<<<<< HEAD
 type mockTxHook struct {
 	beforeCommit   func(tx *Tx)
 	beforeRollback func(tx *Tx)
@@ -83,11 +78,10 @@
 		mi.beforeRollback(tx)
 	}
 }
-=======
+
 // simulateExecContextError allows tests to inject driver errors for certain SQL strings.
 // When set, baseMockConn will call this hook for each ExecContext.
 var simulateExecContextError func(query string) error
->>>>>>> a4815531
 
 func baseMockConn(t *testing.T, mockConn *mock.MockTestDriverConn, config dbTestConfig) {
 	if branchStatusCache == nil {
@@ -331,7 +325,6 @@
 				t.Fatalf("init test resource failed: %v", err)
 			}
 
-<<<<<<< HEAD
 			t.Run("have xid", func(t *testing.T) {
 				ctx := tm.InitSeataContext(context.Background())
 				expectedXID := uuid.New().String()
@@ -500,165 +493,7 @@
 				assert.Equal(t, int32(1), atomic.LoadInt32(&commitCnt), "commit count should be 1")
 			})
 		})
-=======
-	ctrl, db, mi, ti := initXAConnTestResource(t)
-	defer func() {
-		ctrl.Finish()
-		db.Close()
-		CleanTxHooks()
-	}()
-
-	t.Run("have xid", func(t *testing.T) {
-		ctx := tm.InitSeataContext(context.Background())
-		tm.SetXID(ctx, uuid.New().String())
-
-		before := func(_ context.Context, execCtx *types.ExecContext) {
-			t.Logf("on exec xid=%s", execCtx.TxCtx.XID)
-			assert.Equal(t, tm.GetXID(ctx), execCtx.TxCtx.XID)
-			assert.Equal(t, types.XAMode, execCtx.TxCtx.TransactionMode)
-		}
-		mi.before = before
-
-		var comitCnt int32
-		beforeCommit := func(tx *Tx) error {
-			atomic.AddInt32(&comitCnt, 1)
-			assert.Equal(t, tx.tranCtx.TransactionMode, types.XAMode)
-			return nil
-		}
-		ti.beforeCommit = beforeCommit
-
-		conn, err := db.Conn(context.Background())
-		assert.NoError(t, err)
-
-		_, err = conn.ExecContext(ctx, "SELECT 1")
-		assert.NoError(t, err)
-		_, err = db.ExecContext(ctx, "SELECT 1")
-		assert.NoError(t, err)
-
-		// todo fix
-		assert.Equal(t, int32(0), atomic.LoadInt32(&comitCnt))
-	})
-
-	t.Run("not xid", func(t *testing.T) {
-		before := func(_ context.Context, execCtx *types.ExecContext) {
-			assert.Equal(t, "", execCtx.TxCtx.XID)
-			assert.Equal(t, types.Local, execCtx.TxCtx.TransactionMode)
-		}
-		mi.before = before
-
-		var comitCnt int32
-		beforeCommit := func(tx *Tx) error {
-			atomic.AddInt32(&comitCnt, 1)
-			return nil
-		}
-		ti.beforeCommit = beforeCommit
-
-		conn, err := db.Conn(context.Background())
-		assert.NoError(t, err)
-
-		_, err = conn.ExecContext(context.Background(), "SELECT 1")
-		assert.NoError(t, err)
-		_, err = db.ExecContext(context.Background(), "SELECT 1")
-		assert.NoError(t, err)
-
-		_, err = db.Exec("SELECT 1")
-		assert.NoError(t, err)
-
-		assert.Equal(t, int32(0), atomic.LoadInt32(&comitCnt))
-	})
-}
-
-func TestXAConn_BeginTx(t *testing.T) {
-	ctrl, db, mi, ti := initXAConnTestResource(t)
-	defer func() {
-		CleanTxHooks()
-		db.Close()
-		ctrl.Finish()
-	}()
-
-	t.Run("tx-local", func(t *testing.T) {
-		tx, err := db.Begin()
-		assert.NoError(t, err)
-
-		mi.before = func(_ context.Context, execCtx *types.ExecContext) {
-			assert.Equal(t, "", execCtx.TxCtx.XID)
-			assert.Equal(t, types.Local, execCtx.TxCtx.TransactionMode)
-		}
-
-		var comitCnt int32
-		ti.beforeCommit = func(tx *Tx) error {
-			atomic.AddInt32(&comitCnt, 1)
-			return nil
-		}
-
-		_, err = tx.ExecContext(context.Background(), "SELECT * FROM user")
-		assert.NoError(t, err)
-
-		_, err = tx.ExecContext(tm.InitSeataContext(context.Background()), "SELECT * FROM user")
-		assert.NoError(t, err)
-
-		err = tx.Commit()
-		assert.NoError(t, err)
-
-		assert.Equal(t, int32(1), atomic.LoadInt32(&comitCnt))
-	})
-
-	t.Run("tx-local-context", func(t *testing.T) {
-		tx, err := db.BeginTx(context.Background(), &sql.TxOptions{})
-		assert.NoError(t, err)
-
-		mi.before = func(_ context.Context, execCtx *types.ExecContext) {
-			assert.Equal(t, "", execCtx.TxCtx.XID)
-			assert.Equal(t, types.Local, execCtx.TxCtx.TransactionMode)
-		}
-
-		var comitCnt int32
-		ti.beforeCommit = func(tx *Tx) error {
-			atomic.AddInt32(&comitCnt, 1)
-			return nil
-		}
-
-		_, err = tx.ExecContext(context.Background(), "SELECT * FROM user")
-		assert.NoError(t, err)
-
-		_, err = tx.ExecContext(tm.InitSeataContext(context.Background()), "SELECT * FROM user")
-		assert.NoError(t, err)
-
-		err = tx.Commit()
-		assert.NoError(t, err)
-
-		assert.Equal(t, int32(1), atomic.LoadInt32(&comitCnt))
-	})
-
-	t.Run("tx-xa-context", func(t *testing.T) {
-		ctx := tm.InitSeataContext(context.Background())
-		tm.SetXID(ctx, uuid.NewString())
-		tx, err := db.BeginTx(ctx, &sql.TxOptions{})
-		assert.NoError(t, err)
-
-		mi.before = func(_ context.Context, execCtx *types.ExecContext) {
-			assert.Equal(t, tm.GetXID(ctx), execCtx.TxCtx.XID)
-			assert.Equal(t, types.XAMode, execCtx.TxCtx.TransactionMode)
-		}
-
-		var comitCnt int32
-		ti.beforeCommit = func(tx *Tx) error {
-			atomic.AddInt32(&comitCnt, 1)
-			return nil
-		}
-
-		_, err = tx.ExecContext(context.Background(), "SELECT * FROM user")
-		assert.NoError(t, err)
-
-		_, err = tx.ExecContext(context.Background(), "SELECT * FROM user")
-		assert.NoError(t, err)
-
-		err = tx.Commit()
-		assert.NoError(t, err)
-
-		assert.Equal(t, int32(1), atomic.LoadInt32(&comitCnt))
-	})
-
+	}
 }
 
 func TestXAConn_Rollback_XAER_RMFAIL(t *testing.T) {
@@ -751,6 +586,5 @@
 	_, err := db.ExecContext(ctx, "SELECT 1")
 	if err == nil {
 		t.Fatalf("expected error to trigger rollback path")
->>>>>>> a4815531
 	}
 }