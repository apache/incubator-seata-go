--- conflicted
+++ resolved
@@ -17,135 +17,11 @@
 
 package expr
 
-<<<<<<< HEAD
-import (
-	"context"
-	"fmt"
-	"log"
-	"strings"
-
-	"github.com/PaesslerAG/gval"
-	"github.com/expr-lang/expr"
-
-	"github.com/seata/seata-go/pkg/saga/statemachine/engine/sequence"
-)
-
-const DefaultExpressionType string = "Default"
-
-type ExpressionResolver interface {
-	Expression(expressionStr string) Expression
-	ExpressionFactoryManager() ExpressionFactoryManager
-	SetExpressionFactoryManager(expressionFactoryManager ExpressionFactoryManager)
-}
-
-=======
 // expression interface
->>>>>>> 8e84b0ef
 type Expression interface {
 	// get the value of the expression
 	// elContext is the el context
 	Value(elContext any) any
-<<<<<<< HEAD
-	SetValue(value any, elContext any)
-	ExpressionString() string
-}
-
-type ExpressionFactory interface {
-	CreateExpression(expression string) Expression
-}
-
-type ExpressionFactoryManagerInterface interface {
-	GetExpressionFactory(expressionType string) ExpressionFactory
-	SetExpressionFactoryMap(expressionFactoryMap map[string]ExpressionFactory)
-	PutExpressionFactory(expressionType string, factory ExpressionFactory)
-	Register(typeName string, factory ExpressionFactory)
-}
-type ExpressionFactoryManager struct {
-	expressionFactoryMap map[string]ExpressionFactory
-}
-
-func (m *ExpressionFactoryManager) Register(typeName string, factory ExpressionFactory) {
-	m.expressionFactoryMap[typeName] = factory
-}
-
-type ELExpression struct {
-	expression string
-}
-
-func (e *ELExpression) Value(elContext any) any {
-	program, err := expr.Compile(e.expression)
-	if err != nil {
-		log.Printf("Failed to compile expression %s: %v", e.expression, err)
-		return nil
-	}
-
-	output, err := expr.Run(program, elContext.(map[string]any))
-	if err != nil {
-		log.Printf("Failed to run expression %s: %v", e.expression, err)
-		return nil
-	}
-	return output
-}
-
-func (e *ELExpression) SetValue(value any, elContext any) {
-	ctxMap, ok := elContext.(map[string]any)
-	if !ok {
-		log.Printf("Invalid context type. Expected map[string]any, got %T", elContext)
-		return
-	}
-	assignmentExpr := fmt.Sprintf("%s = %v", e.expression, value)
-	evaluable, err := gval.Full().NewEvaluable(assignmentExpr)
-	if err != nil {
-		log.Printf("Failed to compile assignment expression %s: %v", assignmentExpr, err)
-		return
-	}
-	ctx := context.Background()
-	_, err = evaluable(ctx, ctxMap)
-	if err != nil {
-		log.Printf("Failed to evaluate assignment expression %s: %v", assignmentExpr, err)
-	}
-}
-
-func (e *ELExpression) ExpressionString() string {
-	return e.expression
-}
-
-type ELExpressionFactory struct{}
-
-func (f *ELExpressionFactory) CreateExpression(expression string) Expression {
-	return &ELExpression{expression: expression}
-}
-
-func NewExpressionFactoryManager() ExpressionFactoryManagerInterface {
-	return &ExpressionFactoryManager{
-		expressionFactoryMap: make(map[string]ExpressionFactory),
-	}
-}
-
-func NewELExpressionFactory() *ELExpressionFactory {
-	return &ELExpressionFactory{}
-}
-
-func (e *ExpressionFactoryManager) GetExpressionFactory(expressionType string) ExpressionFactory {
-	if strings.TrimSpace(expressionType) == "" {
-		expressionType = DefaultExpressionType
-	}
-	return e.expressionFactoryMap[expressionType]
-}
-
-var _ ExpressionFactoryManagerInterface = (*ExpressionFactoryManager)(nil)
-
-func (e *ExpressionFactoryManager) SetExpressionFactoryMap(expressionFactoryMap map[string]ExpressionFactory) {
-	for k, v := range expressionFactoryMap {
-		e.expressionFactoryMap[k] = v
-	}
-}
-
-func (e *ExpressionFactoryManager) PutExpressionFactory(expressionType string, factory ExpressionFactory) {
-	e.expressionFactoryMap[expressionType] = factory
-}
-=======
->>>>>>> 8e84b0ef
 
 	SetValue(value any, elContext any)
 
