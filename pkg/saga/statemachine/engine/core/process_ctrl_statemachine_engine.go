/*
 * Licensed to the Apache Software Foundation (ASF) under one or more
 * contributor license agreements.  See the NOTICE file distributed with
 * this work for additional information regarding copyright ownership.
 * The ASF licenses this file to You under the Apache License, Version 2.0
 * (the "License"); you may not use this file except in compliance with
 * the License.  You may obtain a copy of the License at
 *
 *     http://www.apache.org/licenses/LICENSE-2.0
 *
 * Unless required by applicable law or agreed to in writing, software
 * distributed under the License is distributed on an "AS IS" BASIS,
 * WITHOUT WARRANTIES OR CONDITIONS OF ANY KIND, either express or implied.
 * See the License for the specific language governing permissions and
 * limitations under the License.
 */

package core

import (
	"context"
	"fmt"
	"github.com/pkg/errors"
	"github.com/seata/seata-go/pkg/saga/statemachine/constant"
	"github.com/seata/seata-go/pkg/saga/statemachine/engine"
	"github.com/seata/seata-go/pkg/saga/statemachine/engine/config"
	"github.com/seata/seata-go/pkg/saga/statemachine/engine/exception"
	"github.com/seata/seata-go/pkg/saga/statemachine/engine/pcext"
	"github.com/seata/seata-go/pkg/saga/statemachine/engine/utils"
	"github.com/seata/seata-go/pkg/saga/statemachine/process_ctrl"
	"github.com/seata/seata-go/pkg/saga/statemachine/process_ctrl/process"
	"github.com/seata/seata-go/pkg/saga/statemachine/statelang"
	"github.com/seata/seata-go/pkg/saga/statemachine/statelang/state"
	seataErrors "github.com/seata/seata-go/pkg/util/errors"
	"github.com/seata/seata-go/pkg/util/log"
	"time"
)

type ProcessCtrlStateMachineEngine struct {
	StateMachineConfig engine.StateMachineConfig
}

func NewProcessCtrlStateMachineEngine() *ProcessCtrlStateMachineEngine {
	return &ProcessCtrlStateMachineEngine{
		StateMachineConfig: config.NewDefaultStateMachineConfig(),
	}
}

func (p ProcessCtrlStateMachineEngine) Start(ctx context.Context, stateMachineName string, tenantId string,
	startParams map[string]interface{}) (statelang.StateMachineInstance, error) {
	return p.startInternal(ctx, stateMachineName, tenantId, "", startParams, false, nil)
}

func (p ProcessCtrlStateMachineEngine) StartAsync(ctx context.Context, stateMachineName string, tenantId string,
	startParams map[string]interface{}, callback engine.CallBack) (statelang.StateMachineInstance, error) {
	return p.startInternal(ctx, stateMachineName, tenantId, "", startParams, true, callback)
}

func (p ProcessCtrlStateMachineEngine) StartWithBusinessKey(ctx context.Context, stateMachineName string,
	tenantId string, businessKey string, startParams map[string]interface{}) (statelang.StateMachineInstance, error) {
	return p.startInternal(ctx, stateMachineName, tenantId, businessKey, startParams, false, nil)
}

func (p ProcessCtrlStateMachineEngine) StartWithBusinessKeyAsync(ctx context.Context, stateMachineName string,
	tenantId string, businessKey string, startParams map[string]interface{}, callback engine.CallBack) (statelang.StateMachineInstance, error) {
	return p.startInternal(ctx, stateMachineName, tenantId, businessKey, startParams, true, callback)
}

func (p ProcessCtrlStateMachineEngine) Forward(ctx context.Context, stateMachineInstId string,
	replaceParams map[string]interface{}) (statelang.StateMachineInstance, error) {
	return p.forwardInternal(ctx, stateMachineInstId, replaceParams, false, false, nil)
}

func (p ProcessCtrlStateMachineEngine) ForwardAsync(ctx context.Context, stateMachineInstId string, replaceParams map[string]interface{}, callback engine.CallBack) (statelang.StateMachineInstance, error) {
	return p.forwardInternal(ctx, stateMachineInstId, replaceParams, false, true, callback)
}

func (p ProcessCtrlStateMachineEngine) Compensate(ctx context.Context, stateMachineInstId string,
	replaceParams map[string]any) (statelang.StateMachineInstance, error) {
	return p.compensateInternal(ctx, stateMachineInstId, replaceParams, false, nil)
}

func (p ProcessCtrlStateMachineEngine) CompensateAsync(ctx context.Context, stateMachineInstId string, replaceParams map[string]interface{}, callback engine.CallBack) (statelang.StateMachineInstance, error) {
	return p.compensateInternal(ctx, stateMachineInstId, replaceParams, true, callback)
}

func (p ProcessCtrlStateMachineEngine) SkipAndForward(ctx context.Context, stateMachineInstId string, replaceParams map[string]interface{}) (statelang.StateMachineInstance, error) {
	return p.forwardInternal(ctx, stateMachineInstId, replaceParams, true, false, nil)
}

func (p ProcessCtrlStateMachineEngine) SkipAndForwardAsync(ctx context.Context, stateMachineInstId string, callback engine.CallBack) (statelang.StateMachineInstance, error) {
	return p.forwardInternal(ctx, stateMachineInstId, nil, true, true, callback)
}

func (p ProcessCtrlStateMachineEngine) GetStateMachineConfig() engine.StateMachineConfig {
	return p.StateMachineConfig
}

func (p ProcessCtrlStateMachineEngine) ReloadStateMachineInstance(ctx context.Context, instId string) (statelang.StateMachineInstance, error) {
	inst, err := p.StateMachineConfig.StateLogStore().GetStateMachineInstance(instId)
	if err != nil {
		return nil, err
	}
	if inst != nil {
		stateMachine := inst.StateMachine()
		if stateMachine == nil {
			stateMachine, err = p.StateMachineConfig.StateMachineRepository().GetStateMachineById(inst.MachineID())
			if err != nil {
				return nil, err
			}
			inst.SetStateMachine(stateMachine)
		}
		if stateMachine == nil {
			return nil, exception.NewEngineExecutionException(seataErrors.ObjectNotExists,
				"StateMachine[id:"+inst.MachineID()+"] not exist.", nil)
		}

		stateList := inst.StateList()
		if len(stateList) == 0 {
			stateList, err = p.StateMachineConfig.StateLogStore().GetStateInstanceListByMachineInstanceId(instId)
			if err != nil {
				return nil, err
			}
			if len(stateList) > 0 {
				for _, tmpStateInstance := range stateList {
					inst.PutState(tmpStateInstance.ID(), tmpStateInstance)
				}
			}
		}

		if len(inst.EndParams()) == 0 {
			endParams, err := p.replayContextVariables(ctx, inst)
			if err != nil {
				return nil, err
			}
			inst.SetEndParams(endParams)
		}
	}
	return inst, nil
}

func (p ProcessCtrlStateMachineEngine) startInternal(ctx context.Context, stateMachineName string, tenantId string,
	businessKey string, startParams map[string]interface{}, async bool, callback engine.CallBack) (statelang.StateMachineInstance, error) {
	if tenantId == "" {
		tenantId = p.StateMachineConfig.GetDefaultTenantId()
	}

	stateMachineInstance, err := p.createMachineInstance(stateMachineName, tenantId, businessKey, startParams)
	if err != nil {
		return nil, err
	}

	// Build the process_ctrl context.
	processContextBuilder := utils.NewProcessContextBuilder().
		WithProcessType(process.StateLang).
		WithOperationName(constant.OperationNameStart).
		WithAsyncCallback(callback).
		WithInstruction(pcext.NewStateInstruction(stateMachineName, tenantId)).
		WithStateMachineInstance(stateMachineInstance).
		WithStateMachineConfig(p.StateMachineConfig).
		WithStateMachineEngine(p).
		WithIsAsyncExecution(async)

	contextMap := p.copyMap(startParams)

	stateMachineInstance.SetContext(contextMap)

	processContext := processContextBuilder.WithStateMachineContextVariables(contextMap).Build()

	if stateMachineInstance.StateMachine().IsPersist() && p.StateMachineConfig.StateLogStore() != nil {
		err := p.StateMachineConfig.StateLogStore().RecordStateMachineStarted(ctx, stateMachineInstance, processContext)
		if err != nil {
			return nil, err
		}
	}

	if stateMachineInstance.ID() == "" {
		stateMachineInstance.SetID(p.StateMachineConfig.SeqGenerator().GenerateId(constant.SeqEntityStateMachineInst, ""))
	}

	var eventPublisher process_ctrl.EventPublisher
	if async {
		eventPublisher = p.StateMachineConfig.AsyncEventPublisher()
	} else {
		eventPublisher = p.StateMachineConfig.EventPublisher()
	}

	_, err = eventPublisher.PushEvent(ctx, processContext)
	if err != nil {
		return nil, err
	}

	return stateMachineInstance, nil
}

func (p ProcessCtrlStateMachineEngine) forwardInternal(ctx context.Context, stateMachineInstId string,
	replaceParams map[string]interface{}, skip bool, async bool, callback engine.CallBack) (statelang.StateMachineInstance, error) {
	stateMachineInstance, err := p.reloadStateMachineInstance(ctx, stateMachineInstId)
	if err != nil {
		return nil, err
	}

	if stateMachineInstance == nil {
		return nil, exception.NewEngineExecutionException(seataErrors.StateMachineInstanceNotExists, "StateMachineInstance is not exists", nil)
	}

	if stateMachineInstance.Status() == statelang.SU && stateMachineInstance.CompensationStatus() == "" {
		return stateMachineInstance, nil
	}

	acceptStatus := []statelang.ExecutionStatus{statelang.FA, statelang.UN, statelang.RU}
	if _, err := p.checkStatus(ctx, stateMachineInstance, acceptStatus, nil, stateMachineInstance.Status(), "", "forward"); err != nil {
		return nil, err
	}

	actList := stateMachineInstance.StateList()
	if len(actList) == 0 {
		return nil, exception.NewEngineExecutionException(seataErrors.OperationDenied,
			fmt.Sprintf("StateMachineInstance[id:%s] has no stateInstance, please start a new StateMachine execution instead", stateMachineInstId), nil)
	}

	lastForwardState, err := p.findOutLastForwardStateInstance(actList)
	if err != nil {
		return nil, err
	}
	if lastForwardState == nil {
		return nil, exception.NewEngineExecutionException(seataErrors.OperationDenied,
			fmt.Sprintf("StateMachineInstance[id:%s] Cannot find last forward execution stateInstance", stateMachineInstId), nil)
	}

	contextBuilder := utils.NewProcessContextBuilder().
		WithProcessType(process.StateLang).
		WithOperationName(constant.OperationNameForward).
		WithAsyncCallback(callback).
		WithStateMachineInstance(stateMachineInstance).
		WithStateInstance(lastForwardState).
		WithStateMachineConfig(p.StateMachineConfig).
		WithStateMachineEngine(p).
		WithIsAsyncExecution(async)

	context := contextBuilder.Build()

	contextVariables, err := p.getStateMachineContextVariables(ctx, stateMachineInstance)
	if err != nil {
		return nil, err
	}

	if replaceParams != nil {
		for k, v := range replaceParams {
			contextVariables[k] = v
		}
	}
	p.putBusinesskeyToContextariables(stateMachineInstance, contextVariables)

	concurrentContextVariables := p.copyMap(contextVariables)

	context.SetVariable(constant.VarNameStateMachineContext, concurrentContextVariables)
	stateMachineInstance.SetContext(concurrentContextVariables)

	originStateName := pcext.GetOriginStateName(lastForwardState)
	lastState := stateMachineInstance.StateMachine().State(originStateName)
	loop := pcext.GetLoopConfig(ctx, context, lastState)
	if loop != nil && lastForwardState.Status() == statelang.SU {
		lastForwardState = p.findOutLastNeedForwardStateInstance(ctx, context)
	}

	context.SetVariable(lastForwardState.Name()+constant.VarNameRetriedStateInstId, lastForwardState.ID())
	if lastForwardState.Type() == constant.StateTypeSubStateMachine && lastForwardState.CompensationStatus() != statelang.SU {
		context.SetVariable(constant.VarNameIsForSubStatMachineForward, true)
	}

	if lastForwardState.Status() != statelang.SU {
		lastForwardState.SetIgnoreStatus(true)
	}

	inst := pcext.NewStateInstruction(stateMachineInstance.StateMachine().Name(), stateMachineInstance.TenantID())
	if skip || lastForwardState.Status() == statelang.SU {
		next := ""
		curState := stateMachineInstance.StateMachine().State(pcext.GetOriginStateName(lastForwardState))
		if taskState, ok := curState.(*state.AbstractTaskState); ok {
			next = taskState.Next()
		}
		if next == "" {
			log.Warn(fmt.Sprintf("Last Forward execution StateInstance was succeed, and it has not Next State, skip forward operation"))
			return stateMachineInstance, nil
		}
		inst.SetStateName(next)
	} else {
<<<<<<< HEAD
		if lastForwardState.Status() == statelang.RU && !IsTimeout(lastForwardState.StartedTime(), p.StateMachineConfig.GetTransOperationTimeout()) {
=======
		if lastForwardState.Status() == statelang.RU && !pcext.IsTimeout(lastForwardState.StartedTime(), p.StateMachineConfig.ServiceInvokeTimeout()) {
>>>>>>> df75de13
			return nil, exception.NewEngineExecutionException(seataErrors.OperationDenied,
				fmt.Sprintf("State [%s] is running, operation[forward] denied", lastForwardState.Name()), nil)
		}
		inst.SetStateName(pcext.GetOriginStateName(lastForwardState))
	}
	context.SetInstruction(inst)

	stateMachineInstance.SetStatus(statelang.RU)
	stateMachineInstance.SetRunning(true)

	log.Info(fmt.Sprintf("Operation [forward] started  stateMachineInstance[id:%s]", stateMachineInstance.ID()))

	if stateMachineInstance.StateMachine().IsPersist() {
		if err := p.StateMachineConfig.StateLogStore().RecordStateMachineRestarted(ctx, stateMachineInstance, context); err != nil {
			return nil, err
		}
	}

	curState, err := inst.GetState(context)
	if err != nil {
		return nil, err
	}
	loop = pcext.GetLoopConfig(ctx, context, curState)
	if loop != nil {
		inst.SetTemporaryState(state.NewLoopStartStateImpl())
	}

	if async {
		if _, err := p.StateMachineConfig.AsyncEventPublisher().PushEvent(ctx, context); err != nil {
			return nil, err
		}
	} else {
		if _, err := p.StateMachineConfig.EventPublisher().PushEvent(ctx, context); err != nil {
			return nil, err
		}
	}

	return stateMachineInstance, nil
}

func (p ProcessCtrlStateMachineEngine) findOutLastForwardStateInstance(stateInstanceList []statelang.StateInstance) (statelang.StateInstance, error) {
	var lastForwardStateInstance statelang.StateInstance
	var err error
	for i := len(stateInstanceList) - 1; i >= 0; i-- {
		stateInstance := stateInstanceList[i]
		if !stateInstance.IsForCompensation() {
			if stateInstance.CompensationStatus() == statelang.SU {
				continue
			}

			if stateInstance.Type() == constant.StateTypeSubStateMachine {
				finalState := stateInstance
				for finalState.StateIDRetriedFor() != "" {
					if finalState, err = p.StateMachineConfig.StateLogStore().GetStateInstance(finalState.StateIDRetriedFor(),
						finalState.MachineInstanceID()); err != nil {
						return nil, err
					}
				}

				subInst, _ := p.StateMachineConfig.StateLogStore().GetStateMachineInstanceByParentId(pcext.GenerateParentId(finalState))
				if len(subInst) > 0 {
					if subInst[0].CompensationStatus() == statelang.SU {
						continue
					}

					if subInst[0].CompensationStatus() == statelang.UN {
						return nil, exception.NewEngineExecutionException(seataErrors.ForwardInvalid,
							"Last forward execution state instance is SubStateMachine and compensation status is [UN], Operation[forward] denied, stateInstanceId:"+stateInstance.ID(),
							nil)
					}
				}
			} else if stateInstance.CompensationStatus() == statelang.UN {
				return nil, exception.NewEngineExecutionException(seataErrors.ForwardInvalid,
					"Last forward execution state instance compensation status is [UN], Operation[forward] denied, stateInstanceId:"+stateInstance.ID(),
					nil)
			}

			lastForwardStateInstance = stateInstance
			break
		}
	}
	return lastForwardStateInstance, nil
}

// copyMap not deep copy, so best practice: Don’t pass by reference
func (p ProcessCtrlStateMachineEngine) copyMap(startParams map[string]interface{}) map[string]interface{} {
	copyMap := make(map[string]interface{}, len(startParams))
	for k, v := range startParams {
		copyMap[k] = v
	}
	return copyMap
}

func (p ProcessCtrlStateMachineEngine) createMachineInstance(stateMachineName string, tenantId string, businessKey string, startParams map[string]interface{}) (statelang.StateMachineInstance, error) {
	stateMachine, err := p.StateMachineConfig.StateMachineRepository().GetLastVersionStateMachine(stateMachineName, tenantId)
	if err != nil {
		return nil, err
	}

	if stateMachine == nil {
		return nil, errors.New("StateMachine [" + stateMachineName + "] is not exists")
	}

	stateMachineInstance := statelang.NewStateMachineInstanceImpl()
	stateMachineInstance.SetStateMachine(stateMachine)
	stateMachineInstance.SetTenantID(tenantId)
	stateMachineInstance.SetBusinessKey(businessKey)
	stateMachineInstance.SetStartParams(startParams)
	if startParams != nil {
		if businessKey != "" {
			startParams[constant.VarNameBusinesskey] = businessKey
		}

		if startParams[constant.VarNameParentId] != nil {
			parentId, ok := startParams[constant.VarNameParentId].(string)
			if !ok {
			}
			stateMachineInstance.SetParentID(parentId)
			delete(startParams, constant.VarNameParentId)
		}
	}

	stateMachineInstance.SetStatus(statelang.RU)
	stateMachineInstance.SetRunning(true)

	now := time.Now()
	stateMachineInstance.SetStartedTime(now)
	stateMachineInstance.SetUpdatedTime(now)
	return stateMachineInstance, nil
}

func (p ProcessCtrlStateMachineEngine) compensateInternal(ctx context.Context, stateMachineInstId string, replaceParams map[string]any,
	async bool, callback engine.CallBack) (statelang.StateMachineInstance, error) {
	stateMachineInstance, err := p.reloadStateMachineInstance(ctx, stateMachineInstId)
	if err != nil {
		return nil, err
	}

	if stateMachineInstance == nil {
		return nil, exception.NewEngineExecutionException(seataErrors.StateMachineInstanceNotExists,
			"StateMachineInstance is not exits", nil)
	}

	if statelang.SU == stateMachineInstance.CompensationStatus() {
		return stateMachineInstance, nil
	}

	if stateMachineInstance.CompensationStatus() != "" {
		denyStatus := make([]statelang.ExecutionStatus, 0)
		denyStatus = append(denyStatus, statelang.SU)
		p.checkStatus(ctx, stateMachineInstance, nil, denyStatus, "", stateMachineInstance.CompensationStatus(),
			"compensate")
	}

	if replaceParams != nil {
		for key, value := range replaceParams {
			stateMachineInstance.EndParams()[key] = value
		}
	}

	contextBuilder := utils.NewProcessContextBuilder().WithProcessType(process.StateLang).
		WithOperationName(constant.OperationNameCompensate).WithAsyncCallback(callback).
		WithStateMachineInstance(stateMachineInstance).
		WithStateMachineConfig(p.StateMachineConfig).WithStateMachineEngine(p).WithIsAsyncExecution(async)

	context := contextBuilder.Build()

	contextVariables, err := p.getStateMachineContextVariables(ctx, stateMachineInstance)

	if replaceParams != nil {
		for key, value := range replaceParams {
			contextVariables[key] = value
		}
	}

	p.putBusinesskeyToContextariables(stateMachineInstance, contextVariables)

	// TODO: Here is not use sync.map, make sure whether to use it
	concurrentContextVariables := make(map[string]any)
	p.nullSafeCopy(contextVariables, concurrentContextVariables)

	context.SetVariable(constant.VarNameStateMachineContext, concurrentContextVariables)
	stateMachineInstance.SetContext(concurrentContextVariables)

	tempCompensationTriggerState := state.NewCompensationTriggerStateImpl()
	tempCompensationTriggerState.SetStateMachine(stateMachineInstance.StateMachine())

	stateMachineInstance.SetRunning(true)

	log.Info("Operation [compensate] start.  stateMachineInstance[id:" + stateMachineInstance.ID() + "]")

	if stateMachineInstance.StateMachine().IsPersist() {
		err := p.StateMachineConfig.StateLogStore().RecordStateMachineRestarted(ctx, stateMachineInstance, context)
		if err != nil {
			return nil, err
		}
	}

	inst := pcext.NewStateInstruction(stateMachineInstance.TenantID(), stateMachineInstance.StateMachine().Name())
	inst.SetTemporaryState(tempCompensationTriggerState)
	context.SetInstruction(inst)

	if async {
		_, err := p.StateMachineConfig.AsyncEventPublisher().PushEvent(ctx, context)
		if err != nil {
			return nil, err
		}
	} else {
		_, err := p.StateMachineConfig.EventPublisher().PushEvent(ctx, context)
		if err != nil {
			return nil, err
		}
	}

	return stateMachineInstance, nil
}

func (p ProcessCtrlStateMachineEngine) reloadStateMachineInstance(ctx context.Context, instId string) (statelang.StateMachineInstance, error) {
	instance, err := p.StateMachineConfig.StateLogStore().GetStateMachineInstance(instId)
	if err != nil {
		return nil, err
	}
	if instance != nil {
		stateMachine := instance.StateMachine()
		if stateMachine == nil {
			stateMachine, err = p.StateMachineConfig.StateMachineRepository().GetStateMachineById(instance.MachineID())
			if err != nil {
				return nil, err
			}
			instance.SetStateMachine(stateMachine)
		}
		if stateMachine == nil {
			return nil, exception.NewEngineExecutionException(seataErrors.ObjectNotExists,
				"StateMachine[id:"+instance.MachineID()+"] not exist.", nil)
		}

		stateList := instance.StateList()
		if stateList == nil || len(stateList) == 0 {
			stateList, err = p.StateMachineConfig.StateLogStore().GetStateInstanceListByMachineInstanceId(instId)
			if err != nil {
				return nil, err
			}
			if stateList != nil && len(stateList) > 0 {
				for _, tmpStateInstance := range stateList {
					instance.PutState(tmpStateInstance.ID(), tmpStateInstance)
				}
			}
		}

		if instance.EndParams() == nil || len(instance.EndParams()) == 0 {
			variables, err := p.replayContextVariables(ctx, instance)
			if err != nil {
				return nil, err
			}
			instance.SetEndParams(variables)
		}
	}
	return instance, nil
}

func (p ProcessCtrlStateMachineEngine) replayContextVariables(ctx context.Context, stateMachineInstance statelang.StateMachineInstance) (map[string]any, error) {
	contextVariables := make(map[string]any)
	if stateMachineInstance.StartParams() != nil {
		for key, value := range stateMachineInstance.StartParams() {
			contextVariables[key] = value
		}
	}

	stateInstanceList := stateMachineInstance.StateList()
	if stateInstanceList == nil || len(stateInstanceList) == 0 {
		return contextVariables, nil
	}

	for _, stateInstance := range stateInstanceList {
		serviceOutputParams := stateInstance.OutputParams()
		if serviceOutputParams != nil {
			serviceTaskStateImpl, ok := stateMachineInstance.StateMachine().State(pcext.GetOriginStateName(stateInstance)).(*state.ServiceTaskStateImpl)
			if !ok {
				return nil, exception.NewEngineExecutionException(seataErrors.ObjectNotExists,
					"Cannot find State by state name ["+stateInstance.Name()+"], may be this is a bug", nil)
			}

			if serviceTaskStateImpl.Output() != nil && len(serviceTaskStateImpl.Output()) != 0 {
				outputVariablesToContext, err := pcext.CreateOutputParams(p.StateMachineConfig,
					p.StateMachineConfig.ExpressionResolver(), serviceTaskStateImpl.AbstractTaskState, serviceOutputParams)
				if err != nil {
					return nil, exception.NewEngineExecutionException(seataErrors.ObjectNotExists,
						"Context variable replay failed", err)
				}
				if outputVariablesToContext != nil && len(outputVariablesToContext) != 0 {
					for key, value := range outputVariablesToContext {
						contextVariables[key] = value
					}
				}
				if len(stateInstance.BusinessKey()) > 0 {
					contextVariables[serviceTaskStateImpl.Name()+constant.VarNameBusinesskey] = stateInstance.BusinessKey()
				}
			}
		}
	}

	return contextVariables, nil
}

func (p ProcessCtrlStateMachineEngine) checkStatus(ctx context.Context, stateMachineInstance statelang.StateMachineInstance,
	acceptStatus []statelang.ExecutionStatus, denyStatus []statelang.ExecutionStatus, status statelang.ExecutionStatus,
	compenStatus statelang.ExecutionStatus, operation string) (bool, error) {
	if status != "" && compenStatus != "" {
		return false, exception.NewEngineExecutionException(seataErrors.InvalidParameter,
			"status and compensationStatus are not supported at the same time", nil)
	}
	if status == "" && compenStatus == "" {
		return false, exception.NewEngineExecutionException(seataErrors.InvalidParameter,
			"status and compensationStatus must input at least one", nil)
	}
	if statelang.SU == compenStatus {
		message := p.buildExceptionMessage(stateMachineInstance, nil, nil, "", statelang.SU, operation)
		return false, exception.NewEngineExecutionException(seataErrors.OperationDenied,
			message, nil)
	}

	if stateMachineInstance.IsRunning() &&
<<<<<<< HEAD
		!IsTimeout(stateMachineInstance.UpdatedTime(), p.StateMachineConfig.GetTransOperationTimeout()) {
=======
		!pcext.IsTimeout(stateMachineInstance.UpdatedTime(), p.StateMachineConfig.TransOperationTimeout()) {
>>>>>>> df75de13
		return false, exception.NewEngineExecutionException(seataErrors.OperationDenied,
			"StateMachineInstance [id:"+stateMachineInstance.ID()+"] is running, operation["+operation+
				"] denied", nil)
	}

	if (denyStatus == nil || len(denyStatus) == 0) && (acceptStatus == nil || len(acceptStatus) == 0) {
		return false, exception.NewEngineExecutionException(seataErrors.InvalidParameter,
			"StateMachineInstance[id:"+stateMachineInstance.ID()+
				"], acceptable status and deny status must input at least one", nil)
	}

	currentStatus := compenStatus
	if status != "" {
		currentStatus = status
	}

	if denyStatus != nil && len(denyStatus) == 0 {
		for _, tempDenyStatus := range denyStatus {
			if tempDenyStatus == currentStatus {
				message := p.buildExceptionMessage(stateMachineInstance, acceptStatus, denyStatus, status,
					compenStatus, operation)
				return false, exception.NewEngineExecutionException(seataErrors.OperationDenied,
					message, nil)
			}
		}
	}

	if acceptStatus == nil || len(acceptStatus) == 0 {
		return true, nil
	} else {
		for _, tempStatus := range acceptStatus {
			if tempStatus == currentStatus {
				return true, nil
			}
		}
	}

	message := p.buildExceptionMessage(stateMachineInstance, acceptStatus, denyStatus, status, compenStatus,
		operation)
	return false, exception.NewEngineExecutionException(seataErrors.OperationDenied,
		message, nil)
}

func (p ProcessCtrlStateMachineEngine) getStateMachineContextVariables(ctx context.Context,
	stateMachineInstance statelang.StateMachineInstance) (map[string]any, error) {
	contextVariables := stateMachineInstance.EndParams()
	if contextVariables == nil || len(contextVariables) == 0 {
		return p.replayContextVariables(ctx, stateMachineInstance)
	}
	return contextVariables, nil
}

func (p ProcessCtrlStateMachineEngine) buildExceptionMessage(instance statelang.StateMachineInstance,
	acceptStatus []statelang.ExecutionStatus, denyStatus []statelang.ExecutionStatus, status statelang.ExecutionStatus,
	compenStatus statelang.ExecutionStatus, operation string) string {
	message := fmt.Sprintf("StateMachineInstance[id:%s]", instance.ID())
	if len(acceptStatus) > 0 {
		message += ",acceptable status :"
		for _, tempStatus := range acceptStatus {
			message += string(tempStatus) + " "
		}
	}

	if len(denyStatus) > 0 {
		message += ",deny status:"
		for _, tempStatus := range denyStatus {
			message += string(tempStatus) + " "
		}
	}

	if status != "" {
		message += ",current status:" + string(status)
	}

	if compenStatus != "" {
		message += ",current compensation status:" + string(compenStatus)
	}

	message += fmt.Sprintf(",so operation [%s] denied", operation)
	return message
}

func (p ProcessCtrlStateMachineEngine) putBusinesskeyToContextariables(instance statelang.StateMachineInstance, variables map[string]any) {
	if instance.BusinessKey() != "" && variables[constant.VarNameBusinesskey] == "" {
		variables[constant.VarNameBusinesskey] = instance.BusinessKey()
	}
}

func (p ProcessCtrlStateMachineEngine) nullSafeCopy(srcMap map[string]any, destMap map[string]any) {
	for key, value := range srcMap {
		if value == nil {
			destMap[key] = value
		}
	}
}

func (p ProcessCtrlStateMachineEngine) findOutLastNeedForwardStateInstance(ctx context.Context, processContext process_ctrl.ProcessContext) statelang.StateInstance {
	stateMachineInstance := processContext.GetVariable(constant.VarNameStateMachineInst).(statelang.StateMachineInstance)
	lastForwardState := processContext.GetVariable(constant.VarNameStateInst).(statelang.StateInstance)

	actList := stateMachineInstance.StateList()
	for i := len(actList) - 1; i >= 0; i-- {
		stateInstance := actList[i]
		if pcext.GetOriginStateName(stateInstance) == pcext.GetOriginStateName(lastForwardState) && stateInstance.Status() != statelang.SU {
			return stateInstance
		}
	}
	return lastForwardState
}<|MERGE_RESOLUTION|>--- conflicted
+++ resolved
@@ -142,7 +142,7 @@
 func (p ProcessCtrlStateMachineEngine) startInternal(ctx context.Context, stateMachineName string, tenantId string,
 	businessKey string, startParams map[string]interface{}, async bool, callback engine.CallBack) (statelang.StateMachineInstance, error) {
 	if tenantId == "" {
-		tenantId = p.StateMachineConfig.GetDefaultTenantId()
+		tenantId = p.StateMachineConfig.DefaultTenantId()
 	}
 
 	stateMachineInstance, err := p.createMachineInstance(stateMachineName, tenantId, businessKey, startParams)
@@ -286,11 +286,7 @@
 		}
 		inst.SetStateName(next)
 	} else {
-<<<<<<< HEAD
-		if lastForwardState.Status() == statelang.RU && !IsTimeout(lastForwardState.StartedTime(), p.StateMachineConfig.GetTransOperationTimeout()) {
-=======
 		if lastForwardState.Status() == statelang.RU && !pcext.IsTimeout(lastForwardState.StartedTime(), p.StateMachineConfig.ServiceInvokeTimeout()) {
->>>>>>> df75de13
 			return nil, exception.NewEngineExecutionException(seataErrors.OperationDenied,
 				fmt.Sprintf("State [%s] is running, operation[forward] denied", lastForwardState.Name()), nil)
 		}
@@ -407,6 +403,7 @@
 		if startParams[constant.VarNameParentId] != nil {
 			parentId, ok := startParams[constant.VarNameParentId].(string)
 			if !ok {
+
 			}
 			stateMachineInstance.SetParentID(parentId)
 			delete(startParams, constant.VarNameParentId)
@@ -613,11 +610,7 @@
 	}
 
 	if stateMachineInstance.IsRunning() &&
-<<<<<<< HEAD
-		!IsTimeout(stateMachineInstance.UpdatedTime(), p.StateMachineConfig.GetTransOperationTimeout()) {
-=======
 		!pcext.IsTimeout(stateMachineInstance.UpdatedTime(), p.StateMachineConfig.TransOperationTimeout()) {
->>>>>>> df75de13
 		return false, exception.NewEngineExecutionException(seataErrors.OperationDenied,
 			"StateMachineInstance [id:"+stateMachineInstance.ID()+"] is running, operation["+operation+
 				"] denied", nil)
