package server

import (
	"context"
	"fmt"

	"io"
	"os"
	"sync"
	"time"

	"github.com/gogo/protobuf/types"
	"go.uber.org/atomic"
	"google.golang.org/grpc/codes"
	"google.golang.org/grpc/metadata"
	"google.golang.org/grpc/status"

	"github.com/opentrx/seata-golang/v2/pkg/apis"
	common2 "github.com/opentrx/seata-golang/v2/pkg/common"
	"github.com/opentrx/seata-golang/v2/pkg/tc/config"
	"github.com/opentrx/seata-golang/v2/pkg/tc/event"
	"github.com/opentrx/seata-golang/v2/pkg/tc/holder"
	"github.com/opentrx/seata-golang/v2/pkg/tc/lock"
	"github.com/opentrx/seata-golang/v2/pkg/tc/model"
	"github.com/opentrx/seata-golang/v2/pkg/tc/storage/driver/factory"
	"github.com/opentrx/seata-golang/v2/pkg/util/common"
	"github.com/opentrx/seata-golang/v2/pkg/util/log"
	"github.com/opentrx/seata-golang/v2/pkg/util/runtime"
	time2 "github.com/opentrx/seata-golang/v2/pkg/util/time"
	"github.com/opentrx/seata-golang/v2/pkg/util/uuid"
)

const ALWAYS_RETRY_BOUNDARY = 0

type TransactionCoordinator struct {
	sync.Mutex
	maxCommitRetryTimeout            int64
	maxRollbackRetryTimeout          int64
	rollbackRetryTimeoutUnlockEnable bool

	asyncCommittingRetryPeriod time.Duration
	committingRetryPeriod      time.Duration
	rollingBackRetryPeriod     time.Duration
	timeoutRetryPeriod         time.Duration

	holder             *holder.SessionHolder
	resourceDataLocker *lock.LockManager
	locker             GlobalSessionLocker

<<<<<<< HEAD
	keepaliveClientParameters keepalive.ClientParameters
	tcServiceClients          map[string]apis.BranchTransactionServiceClient
=======
	idGenerator        *atomic.Uint64
	futures            *sync.Map
	activeApplications map[string]bool
	callBackMessages   *sync.Map
>>>>>>> 1c387a4c
}

func NewTransactionCoordinator(conf *config.Configuration) *TransactionCoordinator {
	driver, err := factory.Create(conf.Storage.Type(), conf.Storage.Parameters())
	if err != nil {
		log.Fatalf("failed to construct %s driver: %v", conf.Storage.Type(), err)
		os.Exit(1)
	}
	tc := &TransactionCoordinator{
		maxCommitRetryTimeout:            conf.Server.MaxCommitRetryTimeout,
		maxRollbackRetryTimeout:          conf.Server.MaxRollbackRetryTimeout,
		rollbackRetryTimeoutUnlockEnable: conf.Server.RollbackRetryTimeoutUnlockEnable,

		asyncCommittingRetryPeriod: conf.Server.AsyncCommittingRetryPeriod,
		committingRetryPeriod:      conf.Server.CommittingRetryPeriod,
		rollingBackRetryPeriod:     conf.Server.RollingBackRetryPeriod,
		timeoutRetryPeriod:         conf.Server.TimeoutRetryPeriod,

		holder:             holder.NewSessionHolder(driver),
		resourceDataLocker: lock.NewLockManager(driver),
		locker:             new(UnimplementedGlobalSessionLocker),

<<<<<<< HEAD
		keepaliveClientParameters: conf.GetClientParameters(),
		tcServiceClients:          make(map[string]apis.BranchTransactionServiceClient),
=======
		idGenerator:        &atomic.Uint64{},
		futures:            &sync.Map{},
		activeApplications: make(map[string]bool),
		callBackMessages:   &sync.Map{},
>>>>>>> 1c387a4c
	}
	go tc.processTimeoutCheck()
	go tc.processAsyncCommitting()
	go tc.processRetryCommitting()
	go tc.processRetryRollingBack()

	return tc
}

func (tc TransactionCoordinator) Begin(ctx context.Context, request *apis.GlobalBeginRequest) (*apis.GlobalBeginResponse, error) {
	transactionID := uuid.NextID()
	xid := common.GenerateXID(request.Addressing, transactionID)
	gt := model.GlobalTransaction{
		GlobalSession: &apis.GlobalSession{
			Addressing:      request.Addressing,
			XID:             xid,
			TransactionID:   transactionID,
			TransactionName: request.TransactionName,
			Timeout:         request.Timeout,
		},
	}
	gt.Begin()
	err := tc.holder.AddGlobalSession(gt.GlobalSession)
	if err != nil {
		return &apis.GlobalBeginResponse{
			ResultCode:    apis.ResultCodeFailed,
			ExceptionCode: apis.BeginFailed,
			Message:       err.Error(),
		}, nil
	}

	runtime.GoWithRecover(func() {
		evt := event.NewGlobalTransactionEvent(gt.TransactionID, event.RoleTC, gt.TransactionName, gt.BeginTime, 0, gt.Status)
		event.EventBus.GlobalTransactionEventChannel <- evt
	}, nil)

	log.Infof("successfully begin global transaction xid = {}", gt.XID)
	return &apis.GlobalBeginResponse{
		ResultCode: apis.ResultCodeSuccess,
		XID:        xid,
	}, nil
}

func (tc TransactionCoordinator) GetStatus(ctx context.Context, request *apis.GlobalStatusRequest) (*apis.GlobalStatusResponse, error) {
	gs := tc.holder.FindGlobalSession(request.XID)
	if gs != nil {
		return &apis.GlobalStatusResponse{
			ResultCode:   apis.ResultCodeSuccess,
			GlobalStatus: gs.Status,
		}, nil
	}
	return &apis.GlobalStatusResponse{
		ResultCode:   apis.ResultCodeSuccess,
		GlobalStatus: apis.Finished,
	}, nil
}

func (tc TransactionCoordinator) GlobalReport(ctx context.Context, request *apis.GlobalReportRequest) (*apis.GlobalReportResponse, error) {
	return nil, status.Errorf(codes.Unimplemented, "method GlobalReport not implemented")
}

func (tc TransactionCoordinator) Commit(ctx context.Context, request *apis.GlobalCommitRequest) (*apis.GlobalCommitResponse, error) {
	gt := tc.holder.FindGlobalTransaction(request.XID)
	if gt == nil {
		return &apis.GlobalCommitResponse{
			ResultCode:   apis.ResultCodeSuccess,
			GlobalStatus: apis.Finished,
		}, nil
	}
	shouldCommit, err := func(gt *model.GlobalTransaction) (bool, error) {
		result, err := tc.locker.TryLock(gt.GlobalSession, time.Duration(gt.Timeout)*time.Millisecond)
		if err != nil {
			return false, err
		}
		if result {
			defer tc.locker.Unlock(gt.GlobalSession)
			if gt.Active {
				// Active need persistence
				// Highlight: Firstly, close the session, then no more branch can be registered.
				tc.holder.InactiveGlobalSession(gt.GlobalSession)
			}
			tc.resourceDataLocker.ReleaseGlobalSessionLock(gt)
			if gt.Status == apis.Begin {
				tc.holder.UpdateGlobalSessionStatus(gt.GlobalSession, apis.Committing)
				return true, nil
			}
			return false, nil
		}
		return false, fmt.Errorf("failed to lock global transaction xid = %s", request.XID)
	}(gt)

	if err != nil {
		return &apis.GlobalCommitResponse{
			ResultCode:    apis.ResultCodeFailed,
			ExceptionCode: apis.FailedLockGlobalTransaction,
			Message:       err.Error(),
			GlobalStatus:  gt.Status,
		}, nil
	}

	if !shouldCommit {
		if gt.Status == apis.AsyncCommitting {
			return &apis.GlobalCommitResponse{
				ResultCode:   apis.ResultCodeSuccess,
				GlobalStatus: apis.Committed,
			}, nil
		}
		return &apis.GlobalCommitResponse{
			ResultCode:   apis.ResultCodeSuccess,
			GlobalStatus: gt.Status,
		}, nil
	}

	if gt.CanBeCommittedAsync() {
		tc.holder.UpdateGlobalSessionStatus(gt.GlobalSession, apis.AsyncCommitting)
		return &apis.GlobalCommitResponse{
			ResultCode:   apis.ResultCodeSuccess,
			GlobalStatus: apis.Committed,
		}, nil
	} else {
		_, err := tc.doGlobalCommit(gt, false)
		if err != nil {
			return &apis.GlobalCommitResponse{
				ResultCode:    apis.ResultCodeFailed,
				ExceptionCode: apis.UnknownErr,
				Message:       err.Error(),
				GlobalStatus:  gt.Status,
			}, nil
		}
		return &apis.GlobalCommitResponse{
			ResultCode:   apis.ResultCodeSuccess,
			GlobalStatus: apis.Committed,
		}, nil
	}
}

func (tc TransactionCoordinator) doGlobalCommit(gt *model.GlobalTransaction, retrying bool) (bool, error) {
	var (
		success = true
		err     error
	)

	runtime.GoWithRecover(func() {
		evt := event.NewGlobalTransactionEvent(gt.TransactionID, event.RoleTC, gt.TransactionName, gt.BeginTime, 0, gt.Status)
		event.EventBus.GlobalTransactionEventChannel <- evt
	}, nil)

	if gt.IsSaga() {
		return false, status.Errorf(codes.Unimplemented, "method Commit not supported saga mode")
	} else {
		for bs := range gt.BranchSessions {
			if bs.Status == apis.PhaseOneFailed {
				tc.resourceDataLocker.ReleaseLock(bs)
				delete(gt.BranchSessions, bs)
				tc.holder.RemoveBranchSession(gt.GlobalSession, bs)
				continue
			}
			branchStatus, err1 := tc.branchCommit(bs)
			if err1 != nil {
				log.Errorf("exception committing branch xid=%d branchID=%d, err: %v", bs.GetXID(), bs.BranchID, err1)
				if !retrying {
					tc.holder.UpdateGlobalSessionStatus(gt.GlobalSession, apis.CommitRetrying)
				}
				return false, err1
			}
			switch branchStatus {
			case apis.PhaseTwoCommitted:
				tc.resourceDataLocker.ReleaseLock(bs)
				delete(gt.BranchSessions, bs)
				tc.holder.RemoveBranchSession(gt.GlobalSession, bs)
				continue
			case apis.PhaseTwoCommitFailedCanNotRetry:
				{
					if gt.CanBeCommittedAsync() {
						log.Errorf("by [%s], failed to commit branch %v", bs.Status.String(), bs)
						continue
					} else {
						// change status first, if need retention global session data,
						// might not remove global session, then, the status is very important.
						tc.holder.UpdateGlobalSessionStatus(gt.GlobalSession, apis.CommitFailed)
						tc.resourceDataLocker.ReleaseGlobalSessionLock(gt)
						tc.holder.RemoveGlobalTransaction(gt)
						log.Errorf("finally, failed to commit global[%d] since branch[%d] commit failed", gt.XID, bs.BranchID)
						return false, nil
					}
				}
			default:
				{
					if !retrying {
						tc.holder.UpdateGlobalSessionStatus(gt.GlobalSession, apis.CommitRetrying)
						return false, nil
					}
					if gt.CanBeCommittedAsync() {
						log.Errorf("by [%s], failed to commit branch %v", bs.Status.String(), bs)
						continue
					} else {
						log.Errorf("failed to commit global[%d] since branch[%d] commit failed, will retry later.", gt.XID, bs.BranchID)
						return false, nil
					}
				}
			}
		}
		gs := tc.holder.FindGlobalTransaction(gt.XID)
		if gs != nil && gs.HasBranch() {
			log.Infof("global[%d] committing is NOT done.", gt.XID)
			return false, nil
		}
	}
	if success {
		// change status first, if need retention global session data,
		// might not remove global session, then, the status is very important.
		tc.holder.UpdateGlobalSessionStatus(gt.GlobalSession, apis.Committed)
		tc.resourceDataLocker.ReleaseGlobalSessionLock(gt)
		tc.holder.RemoveGlobalTransaction(gt)

		runtime.GoWithRecover(func() {
			evt := event.NewGlobalTransactionEvent(gt.TransactionID, event.RoleTC, gt.TransactionName, gt.BeginTime,
				int64(time2.CurrentTimeMillis()), gt.Status)
			event.EventBus.GlobalTransactionEventChannel <- evt
		}, nil)

		log.Infof("global[%d] committing is successfully done.", gt.XID)
	}
	return success, err
}

func (tc TransactionCoordinator) branchCommit(bs *apis.BranchSession) (apis.BranchSession_BranchStatus, error) {
	request := &apis.BranchCommitRequest{
		XID:             bs.XID,
		BranchID:        bs.BranchID,
		ResourceID:      bs.ResourceID,
		LockKey:         bs.LockKey,
		BranchType:      bs.Type,
		ApplicationData: bs.ApplicationData,
	}

	content, err := types.MarshalAny(request)
	if err != nil {
		return bs.Status, err
	}

	message := &apis.BranchMessage{
		ID: int64(tc.idGenerator.Inc()),
		BranchMessageType: apis.TypeBranchCommit,
		Message: content,
	}

	queue, _ := tc.callBackMessages.LoadOrStore(bs.Addressing, NewCallbackMessageQueue())
	q := queue.(*CallbackMessageQueue)
	q.Enqueue(message)

	resp := common2.NewMessageFuture(message)
	tc.futures.Store(message.ID, resp)

	timer := time.NewTimer(30*time.Second)
	select {
		case <- timer.C:
			tc.futures.Delete(resp.ID)
			return bs.Status, fmt.Errorf("wait branch commit response timeout")
		case <- resp.Done:
			timer.Stop()
	}

	response, ok := resp.Response.(*apis.BranchCommitResponse)
	if !ok {
		log.Infof("rollback response: %v", resp.Response)
		return bs.Status, fmt.Errorf("response type not right")
	} else {
		if response.ResultCode == apis.ResultCodeSuccess {
			return response.BranchStatus, nil
		} else {
			return bs.Status, fmt.Errorf(response.Message)
		}
	}
}

func (tc TransactionCoordinator) Rollback(ctx context.Context, request *apis.GlobalRollbackRequest) (*apis.GlobalRollbackResponse, error) {
	gt := tc.holder.FindGlobalTransaction(request.XID)
	if gt == nil {
		return &apis.GlobalRollbackResponse{
			ResultCode:   apis.ResultCodeSuccess,
			GlobalStatus: apis.Finished,
		}, nil
	}
	shouldRollBack, err := func(gt *model.GlobalTransaction) (bool, error) {
		result, err := tc.locker.TryLock(gt.GlobalSession, time.Duration(gt.Timeout)*time.Millisecond)
		if err != nil {
			return false, err
		}
		if result {
			defer tc.locker.Unlock(gt.GlobalSession)
			if gt.Active {
				// Active need persistence
				// Highlight: Firstly, close the session, then no more branch can be registered.
				tc.holder.InactiveGlobalSession(gt.GlobalSession)
			}
			if gt.Status == apis.Begin {
				tc.holder.UpdateGlobalSessionStatus(gt.GlobalSession, apis.RollingBack)
				return true, nil
			}
			return false, nil
		}
		return false, fmt.Errorf("failed to lock global transaction xid = %s", request.XID)
	}(gt)

	if err != nil {
		return &apis.GlobalRollbackResponse{
			ResultCode:    apis.ResultCodeFailed,
			ExceptionCode: apis.FailedLockGlobalTransaction,
			Message:       err.Error(),
			GlobalStatus:  gt.Status,
		}, nil
	}

	if !shouldRollBack {
		return &apis.GlobalRollbackResponse{
			ResultCode:   apis.ResultCodeSuccess,
			GlobalStatus: gt.Status,
		}, nil
	}

	tc.doGlobalRollback(gt, false)
	return &apis.GlobalRollbackResponse{
		ResultCode:   apis.ResultCodeSuccess,
		GlobalStatus: gt.Status,
	}, nil
}

func (tc TransactionCoordinator) doGlobalRollback(gt *model.GlobalTransaction, retrying bool) (bool, error) {
	var (
		success = true
		err     error
	)

	runtime.GoWithRecover(func() {
		evt := event.NewGlobalTransactionEvent(gt.TransactionID, event.RoleTC, gt.TransactionName, gt.BeginTime, 0, gt.Status)
		event.EventBus.GlobalTransactionEventChannel <- evt
	}, nil)

	if gt.IsSaga() {
		return false, status.Errorf(codes.Unimplemented, "method Commit not supported saga mode")
	} else {
		for bs := range gt.BranchSessions {
			if bs.Status == apis.PhaseOneFailed {
				tc.resourceDataLocker.ReleaseLock(bs)
				delete(gt.BranchSessions, bs)
				tc.holder.RemoveBranchSession(gt.GlobalSession, bs)
				continue
			}
			branchStatus, err1 := tc.branchRollback(bs)
			if err1 != nil {
				log.Errorf("exception rolling back branch xid=%d branchID=%d, err: %v", gt.XID, bs.BranchID, err1)
				if !retrying {
					if gt.IsTimeoutGlobalStatus() {
						tc.holder.UpdateGlobalSessionStatus(gt.GlobalSession, apis.TimeoutRollbackRetrying)
					} else {
						tc.holder.UpdateGlobalSessionStatus(gt.GlobalSession, apis.RollbackRetrying)
					}
				}
				return false, err1
			}
			switch branchStatus {
			case apis.PhaseTwoRolledBack:
				tc.resourceDataLocker.ReleaseLock(bs)
				delete(gt.BranchSessions, bs)
				tc.holder.RemoveBranchSession(gt.GlobalSession, bs)
				log.Infof("successfully rollback branch xid=%d branchID=%d", gt.XID, bs.BranchID)
				continue
			case apis.PhaseTwoRollbackFailedCanNotRetry:
				if gt.IsTimeoutGlobalStatus() {
					tc.holder.UpdateGlobalSessionStatus(gt.GlobalSession, apis.TimeoutRollbackFailed)
				} else {
					tc.holder.UpdateGlobalSessionStatus(gt.GlobalSession, apis.RollbackFailed)
				}
				tc.resourceDataLocker.ReleaseGlobalSessionLock(gt)
				tc.holder.RemoveGlobalTransaction(gt)
				log.Infof("failed to rollback branch and stop retry xid=%d branchID=%d", gt.XID, bs.BranchID)
				return false, nil
			default:
				log.Infof("failed to rollback branch xid=%d branchID=%d", gt.XID, bs.BranchID)
				if !retrying {
					if gt.IsTimeoutGlobalStatus() {
						tc.holder.UpdateGlobalSessionStatus(gt.GlobalSession, apis.TimeoutRollbackRetrying)
					} else {
						tc.holder.UpdateGlobalSessionStatus(gt.GlobalSession, apis.RollbackRetrying)
					}
				}
				return false, nil
			}
		}

		// In db mode, there is a problem of inconsistent data in multiple copies, resulting in new branch
		// transaction registration when rolling back.
		// 1. New branch transaction and rollback branch transaction have no data association
		// 2. New branch transaction has data association with rollback branch transaction
		// The second query can solve the first problem, and if it is the second problem, it may cause a rollback
		// failure due to data changes.
		gs := tc.holder.FindGlobalTransaction(gt.XID)
		if gs != nil && gs.HasBranch() {
			log.Infof("Global[%d] rolling back is NOT done.", gt.XID)
			return false, nil
		}
	}
	if success {
		if gt.IsTimeoutGlobalStatus() {
			tc.holder.UpdateGlobalSessionStatus(gt.GlobalSession, apis.TimeoutRolledBack)
		} else {
			tc.holder.UpdateGlobalSessionStatus(gt.GlobalSession, apis.RolledBack)
		}
		tc.resourceDataLocker.ReleaseGlobalSessionLock(gt)
		tc.holder.RemoveGlobalTransaction(gt)

		runtime.GoWithRecover(func() {
			evt := event.NewGlobalTransactionEvent(gt.TransactionID, event.RoleTC, gt.TransactionName, gt.BeginTime,
				int64(time2.CurrentTimeMillis()), gt.Status)
			event.EventBus.GlobalTransactionEventChannel <- evt
		}, nil)

		log.Infof("successfully rollback global, xid = %d", gt.XID)
	}
	return success, err
}

func (tc TransactionCoordinator) branchRollback(bs *apis.BranchSession) (apis.BranchSession_BranchStatus, error) {
	request := &apis.BranchRollbackRequest{
		XID:             bs.XID,
		BranchID:        bs.BranchID,
		ResourceID:      bs.ResourceID,
		LockKey:         bs.LockKey,
		BranchType:      bs.Type,
		ApplicationData: bs.ApplicationData,
	}

	content, err := types.MarshalAny(request)
	if err != nil {
		return bs.Status, err
	}
	message := &apis.BranchMessage{
		ID: int64(tc.idGenerator.Inc()),
		BranchMessageType: apis.TypeBranchRollback,
		Message: content,
	}

	queue, _ := tc.callBackMessages.LoadOrStore(bs.Addressing, NewCallbackMessageQueue())
	q := queue.(*CallbackMessageQueue)
	q.Enqueue(message)

	resp := common2.NewMessageFuture(message)
	tc.futures.Store(message.ID, resp)

	timer := time.NewTimer(30*time.Second)
	select {
	case <- timer.C:
		tc.futures.Delete(resp.ID)
		timer.Stop()
		return bs.Status, fmt.Errorf("wait branch rollback response timeout")
	case <- resp.Done:
		timer.Stop()
	}

	response  := resp.Response.(*apis.BranchRollbackResponse)
	if response.ResultCode == apis.ResultCodeSuccess {
			return response.BranchStatus, nil
	} else {
		return bs.Status, fmt.Errorf(response.Message)
	}
}

func (tc TransactionCoordinator) BranchCommunicate(stream apis.ResourceManagerService_BranchCommunicateServer) error {
	var addressing string
	done := make(chan bool)

	ctx := stream.Context()
	md, ok := metadata.FromIncomingContext(ctx)
	if ok {
		addressing = md.Get("addressing")[0]
		tc.activeApplications[addressing] = true
	}

	queue,_ := tc.callBackMessages.LoadOrStore(addressing, NewCallbackMessageQueue())
	q := queue.(*CallbackMessageQueue)

	runtime.GoWithRecover(func() {
		log.Infof("进入进入进入")
		defer log.Infof("退出退出退出")
		for {
			select {
			case _, ok := <- done:
				if !ok {
					log.Info("安全退出")
					return
				}
			default:
				msg := q.Dequeue()
				if msg == nil {
					break
				}
				err := stream.Send(msg)
				if err != nil {
					log.Errorf("sdfsdfs, %v", err)
					return
				}
			}
		}
	}, nil)

	exit := func() {
		log.Info("close")
		close(done)
	}

	for {
		select {
		case <-ctx.Done():
			exit()
			return ctx.Err()
		default:
			branchMessage, err := stream.Recv()
			if err == io.EOF {
				exit()
				return nil
			}
			if err != nil {
				exit()
				return err
			}
			switch branchMessage.GetBranchMessageType(){
			case apis.TypeBranchCommitResult:
				response := &apis.BranchCommitResponse{}
				data := branchMessage.GetMessage().GetValue()
				err := response.Unmarshal(data)
				if err != nil {
					log.Error(err)
					continue
				}
				resp, loaded := tc.futures.Load(branchMessage.ID)
				if loaded {
					future := resp.(*common2.MessageFuture)
					future.Response = response
					future.Done <- true
					tc.futures.Delete(branchMessage.ID)
				}
			case apis.TypeBranchRollBackResult:
				response := &apis.BranchRollbackResponse{}
				data := branchMessage.GetMessage().GetValue()
				err := response.Unmarshal(data)
				if err != nil {
					log.Error(err)
					continue
				}
				resp, loaded := tc.futures.Load(branchMessage.ID)
				if loaded {
					future := resp.(*common2.MessageFuture)
					future.Response = response
					future.Done <- true
					tc.futures.Delete(branchMessage.ID)
				}
			}
		}
	}
}


func (tc TransactionCoordinator) BranchRegister(ctx context.Context, request *apis.BranchRegisterRequest) (*apis.BranchRegisterResponse, error) {
	gt := tc.holder.FindGlobalTransaction(request.XID)
	if gt == nil {
		log.Errorf("could not found global transaction xid = %s", request.XID)
		return &apis.BranchRegisterResponse{
			ResultCode:    apis.ResultCodeFailed,
			ExceptionCode: apis.GlobalTransactionNotExist,
			Message:       fmt.Sprintf("could not found global transaction xid = %s", request.XID),
		}, nil
	}

	result, err := tc.locker.TryLock(gt.GlobalSession, time.Duration(gt.Timeout)*time.Millisecond)
	if err != nil {
		return &apis.BranchRegisterResponse{
			ResultCode:    apis.ResultCodeFailed,
			ExceptionCode: apis.FailedLockGlobalTransaction,
			Message:       fmt.Sprintf("could not found global transaction xid = %s", request.XID),
		}, nil
	}
	if result {
		defer tc.locker.Unlock(gt.GlobalSession)
		if !gt.Active {
			return &apis.BranchRegisterResponse{
				ResultCode:    apis.ResultCodeFailed,
				ExceptionCode: apis.GlobalTransactionNotActive,
				Message:       fmt.Sprintf("could not register branch into global session xid = %s status = %d", gt.XID, gt.Status),
			}, nil
		}
		if gt.Status != apis.Begin {
			return &apis.BranchRegisterResponse{
				ResultCode:    apis.ResultCodeFailed,
				ExceptionCode: apis.GlobalTransactionStatusInvalid,
				Message: fmt.Sprintf("could not register branch into global session xid = %s status = %d while expecting %d",
					gt.XID, gt.Status, apis.Begin),
			}, nil
		}

		bs := &apis.BranchSession{
			Addressing:      request.Addressing,
			XID:             request.XID,
			BranchID:        uuid.NextID(),
			TransactionID:   gt.TransactionID,
			ResourceID:      request.ResourceID,
			LockKey:         request.LockKey,
			Type:            request.BranchType,
			Status:          apis.Registered,
			ApplicationData: request.ApplicationData,
		}

		if bs.Type == apis.AT {
			result := tc.resourceDataLocker.AcquireLock(bs)
			if !result {
				return &apis.BranchRegisterResponse{
					ResultCode:    apis.ResultCodeFailed,
					ExceptionCode: apis.LockKeyConflict,
					Message: fmt.Sprintf("branch lock acquire failed xid = %s resourceId = %s, lockKey = %s",
						request.XID, request.ResourceID, request.LockKey),
				}, nil
			}
		}

		err := tc.holder.AddBranchSession(gt.GlobalSession, bs)
		if err != nil {
			log.Error(err)
			return &apis.BranchRegisterResponse{
				ResultCode:    apis.ResultCodeFailed,
				ExceptionCode: apis.BranchRegisterFailed,
				Message:       fmt.Sprintf("branch register failed, xid = %s, branchID = %d, err: %s", gt.XID, bs.BranchID, err.Error()),
			}, nil
		}

		return &apis.BranchRegisterResponse{
			ResultCode: apis.ResultCodeSuccess,
			BranchID:   bs.BranchID,
		}, nil
	}

	return &apis.BranchRegisterResponse{
		ResultCode:    apis.ResultCodeFailed,
		ExceptionCode: apis.FailedLockGlobalTransaction,
		Message:       fmt.Sprintf("failed to lock global transaction xid = %s", request.XID),
	}, nil
}

func (tc TransactionCoordinator) BranchReport(ctx context.Context, request *apis.BranchReportRequest) (*apis.BranchReportResponse, error) {
	gt := tc.holder.FindGlobalTransaction(request.XID)
	if gt == nil {
		log.Errorf("could not found global transaction xid = %s", request.XID)
		return &apis.BranchReportResponse{
			ResultCode:    apis.ResultCodeFailed,
			ExceptionCode: apis.GlobalTransactionNotExist,
			Message:       fmt.Sprintf("could not found global transaction xid = %s", request.XID),
		}, nil
	}

	bs := gt.GetBranch(request.BranchID)
	if bs == nil {
		return &apis.BranchReportResponse{
			ResultCode:    apis.ResultCodeFailed,
			ExceptionCode: apis.BranchTransactionNotExist,
			Message:       fmt.Sprintf("could not found branch session xid = %s branchID = %d", gt.XID, request.BranchID),
		}, nil
	}

	err := tc.holder.UpdateBranchSessionStatus(bs, request.BranchStatus)
	if err != nil {
		return &apis.BranchReportResponse{
			ResultCode:    apis.ResultCodeFailed,
			ExceptionCode: apis.BranchReportFailed,
			Message:       fmt.Sprintf("branch report failed, xid = %s, branchID = %d, err: %s", gt.XID, bs.BranchID, err.Error()),
		}, nil
	}

	return &apis.BranchReportResponse{
		ResultCode: apis.ResultCodeSuccess,
	}, nil
}

func (tc TransactionCoordinator) LockQuery(ctx context.Context, request *apis.GlobalLockQueryRequest) (*apis.GlobalLockQueryResponse, error) {
	result := tc.resourceDataLocker.IsLockable(request.XID, request.ResourceID, request.LockKey)
	return &apis.GlobalLockQueryResponse{
		ResultCode: apis.ResultCodeSuccess,
		Lockable:   result,
	}, nil
}

func (tc TransactionCoordinator) processTimeoutCheck() {
	for {
		timer := time.NewTimer(tc.timeoutRetryPeriod)
		select {
		case <-timer.C:
			tc.timeoutCheck()
		}
		timer.Stop()
	}
}

func (tc TransactionCoordinator) processRetryRollingBack() {
	for {
		timer := time.NewTimer(tc.rollingBackRetryPeriod)
		select {
		case <-timer.C:
			tc.handleRetryRollingBack()
		}
		timer.Stop()
	}
}

func (tc TransactionCoordinator) processRetryCommitting() {
	for {
		timer := time.NewTimer(tc.committingRetryPeriod)
		select {
		case <-timer.C:
			tc.handleRetryCommitting()
		}
		timer.Stop()
	}
}

func (tc TransactionCoordinator) processAsyncCommitting() {
	for {
		timer := time.NewTimer(tc.asyncCommittingRetryPeriod)
		select {
		case <-timer.C:
			tc.handleAsyncCommitting()
		}
		timer.Stop()
	}
}

func (tc TransactionCoordinator) timeoutCheck() {
	sessions := tc.holder.FindGlobalSessions([]apis.GlobalSession_GlobalStatus{apis.Begin})
	if sessions == nil && len(sessions) <= 0 {
		return
	}
	for _, globalSession := range sessions {
		if isGlobalSessionTimeout(globalSession) {
			result, err := tc.locker.TryLock(globalSession, time.Duration(globalSession.Timeout)*time.Millisecond)
			if err == nil && result {
				if globalSession.Active {
					// Active need persistence
					// Highlight: Firstly, close the session, then no more branch can be registered.
					tc.holder.InactiveGlobalSession(globalSession)
				}

				tc.holder.UpdateGlobalSessionStatus(globalSession, apis.TimeoutRollingBack)

				tc.locker.Unlock(globalSession)
				evt := event.NewGlobalTransactionEvent(globalSession.TransactionID, event.RoleTC, globalSession.TransactionName, globalSession.BeginTime, 0, globalSession.Status)
				event.EventBus.GlobalTransactionEventChannel <- evt
			}
		}
	}
}

func (tc TransactionCoordinator) handleRetryRollingBack() {
	rollbackTransactions := tc.holder.FindRetryRollbackGlobalTransactions()
	if rollbackTransactions == nil && len(rollbackTransactions) <= 0 {
		return
	}
	now := time2.CurrentTimeMillis()
	for _, transaction := range rollbackTransactions {
		if transaction.Status == apis.RollingBack && !transaction.IsRollingBackDead() {
			continue
		}
		if isRetryTimeout(int64(now), tc.maxRollbackRetryTimeout, transaction.BeginTime) {
			if tc.rollbackRetryTimeoutUnlockEnable {
				tc.resourceDataLocker.ReleaseGlobalSessionLock(transaction)
			}
			tc.holder.RemoveGlobalTransaction(transaction)
			log.Errorf("GlobalSession rollback retry timeout and removed [%s]", transaction.XID)
			continue
		}
		_, err := tc.doGlobalRollback(transaction, true)
		if err != nil {
			log.Errorf("failed to retry rollback [%s]", transaction.XID)
		}
	}
}

func isRetryTimeout(now int64, timeout int64, beginTime int64) bool {
	if timeout >= ALWAYS_RETRY_BOUNDARY && now-beginTime > timeout {
		return true
	}
	return false
}

func (tc TransactionCoordinator) handleRetryCommitting() {
	committingTransactions := tc.holder.FindRetryCommittingGlobalTransactions()
	if committingTransactions == nil && len(committingTransactions) <= 0 {
		return
	}
	now := time2.CurrentTimeMillis()
	for _, transaction := range committingTransactions {
		if isRetryTimeout(int64(now), tc.maxCommitRetryTimeout, transaction.BeginTime) {
			tc.holder.RemoveGlobalTransaction(transaction)
			log.Errorf("GlobalSession commit retry timeout and removed [%s]", transaction.XID)
			continue
		}
		_, err := tc.doGlobalCommit(transaction, true)
		if err != nil {
			log.Errorf("failed to retry committing [%s]", transaction.XID)
		}
	}
}

func (tc TransactionCoordinator) handleAsyncCommitting() {
	asyncCommittingTransactions := tc.holder.FindAsyncCommittingGlobalTransactions()
	if asyncCommittingTransactions == nil && len(asyncCommittingTransactions) <= 0 {
		return
	}
	for _, transaction := range asyncCommittingTransactions {
		if transaction.Status != apis.AsyncCommitting {
			continue
		}
		_, err := tc.doGlobalCommit(transaction, true)
		if err != nil {
			log.Errorf("failed to async committing [%s]", transaction.XID)
		}
	}
}

func isGlobalSessionTimeout(gt *apis.GlobalSession) bool {
	return (time2.CurrentTimeMillis() - uint64(gt.BeginTime)) > uint64(gt.Timeout)
}<|MERGE_RESOLUTION|>--- conflicted
+++ resolved
@@ -43,19 +43,16 @@
 	rollingBackRetryPeriod     time.Duration
 	timeoutRetryPeriod         time.Duration
 
+	streamMessageTimeout time.Duration
+
 	holder             *holder.SessionHolder
 	resourceDataLocker *lock.LockManager
 	locker             GlobalSessionLocker
 
-<<<<<<< HEAD
-	keepaliveClientParameters keepalive.ClientParameters
-	tcServiceClients          map[string]apis.BranchTransactionServiceClient
-=======
 	idGenerator        *atomic.Uint64
 	futures            *sync.Map
-	activeApplications map[string]bool
+	activeApplications *sync.Map
 	callBackMessages   *sync.Map
->>>>>>> 1c387a4c
 }
 
 func NewTransactionCoordinator(conf *config.Configuration) *TransactionCoordinator {
@@ -74,19 +71,16 @@
 		rollingBackRetryPeriod:     conf.Server.RollingBackRetryPeriod,
 		timeoutRetryPeriod:         conf.Server.TimeoutRetryPeriod,
 
+		streamMessageTimeout: conf.Server.StreamMessageTimeout,
+
 		holder:             holder.NewSessionHolder(driver),
 		resourceDataLocker: lock.NewLockManager(driver),
 		locker:             new(UnimplementedGlobalSessionLocker),
 
-<<<<<<< HEAD
-		keepaliveClientParameters: conf.GetClientParameters(),
-		tcServiceClients:          make(map[string]apis.BranchTransactionServiceClient),
-=======
 		idGenerator:        &atomic.Uint64{},
 		futures:            &sync.Map{},
-		activeApplications: make(map[string]bool),
+		activeApplications: &sync.Map{},
 		callBackMessages:   &sync.Map{},
->>>>>>> 1c387a4c
 	}
 	go tc.processTimeoutCheck()
 	go tc.processAsyncCommitting()
@@ -341,7 +335,7 @@
 	resp := common2.NewMessageFuture(message)
 	tc.futures.Store(message.ID, resp)
 
-	timer := time.NewTimer(30*time.Second)
+	timer := time.NewTimer(tc.streamMessageTimeout)
 	select {
 		case <- timer.C:
 			tc.futures.Delete(resp.ID)
@@ -537,7 +531,7 @@
 	resp := common2.NewMessageFuture(message)
 	tc.futures.Store(message.ID, resp)
 
-	timer := time.NewTimer(30*time.Second)
+	timer := time.NewTimer(tc.streamMessageTimeout)
 	select {
 	case <- timer.C:
 		tc.futures.Delete(resp.ID)
@@ -563,20 +557,28 @@
 	md, ok := metadata.FromIncomingContext(ctx)
 	if ok {
 		addressing = md.Get("addressing")[0]
-		tc.activeApplications[addressing] = true
+		c, ok := tc.activeApplications.Load(addressing)
+		if ok {
+			count := c.(int)
+			tc.activeApplications.Store(addressing, count + 1)
+		} else {
+			tc.activeApplications.Store(addressing, 1)
+		}
+		defer func() {
+			c, _ := tc.activeApplications.Load(addressing)
+			count := c.(int)
+			tc.activeApplications.Store(addressing, count - 1)
+		}()
 	}
 
 	queue,_ := tc.callBackMessages.LoadOrStore(addressing, NewCallbackMessageQueue())
 	q := queue.(*CallbackMessageQueue)
 
 	runtime.GoWithRecover(func() {
-		log.Infof("进入进入进入")
-		defer log.Infof("退出退出退出")
 		for {
 			select {
 			case _, ok := <- done:
 				if !ok {
-					log.Info("安全退出")
 					return
 				}
 			default:
@@ -586,31 +588,25 @@
 				}
 				err := stream.Send(msg)
 				if err != nil {
-					log.Errorf("sdfsdfs, %v", err)
 					return
 				}
 			}
 		}
 	}, nil)
-
-	exit := func() {
-		log.Info("close")
-		close(done)
-	}
 
 	for {
 		select {
 		case <-ctx.Done():
-			exit()
+			close(done)
 			return ctx.Err()
 		default:
 			branchMessage, err := stream.Recv()
 			if err == io.EOF {
-				exit()
+				close(done)
 				return nil
 			}
 			if err != nil {
-				exit()
+				close(done)
 				return err
 			}
 			switch branchMessage.GetBranchMessageType(){
@@ -846,7 +842,11 @@
 }
 
 func (tc TransactionCoordinator) handleRetryRollingBack() {
-	rollbackTransactions := tc.holder.FindRetryRollbackGlobalTransactions()
+	addressingIdentities := tc.getAddressingIdentities()
+	if addressingIdentities == nil || len(addressingIdentities) == 0 {
+		return
+	}
+	rollbackTransactions := tc.holder.FindRetryRollbackGlobalTransactions(addressingIdentities)
 	if rollbackTransactions == nil && len(rollbackTransactions) <= 0 {
 		return
 	}
@@ -878,7 +878,11 @@
 }
 
 func (tc TransactionCoordinator) handleRetryCommitting() {
-	committingTransactions := tc.holder.FindRetryCommittingGlobalTransactions()
+	addressingIdentities := tc.getAddressingIdentities()
+	if addressingIdentities == nil || len(addressingIdentities) == 0 {
+		return
+	}
+	committingTransactions := tc.holder.FindRetryCommittingGlobalTransactions(addressingIdentities)
 	if committingTransactions == nil && len(committingTransactions) <= 0 {
 		return
 	}
@@ -897,7 +901,11 @@
 }
 
 func (tc TransactionCoordinator) handleAsyncCommitting() {
-	asyncCommittingTransactions := tc.holder.FindAsyncCommittingGlobalTransactions()
+	addressingIdentities := tc.getAddressingIdentities()
+	if addressingIdentities == nil || len(addressingIdentities) == 0 {
+		return
+	}
+	asyncCommittingTransactions := tc.holder.FindAsyncCommittingGlobalTransactions(addressingIdentities)
 	if asyncCommittingTransactions == nil && len(asyncCommittingTransactions) <= 0 {
 		return
 	}
@@ -912,6 +920,19 @@
 	}
 }
 
+func (tc TransactionCoordinator) getAddressingIdentities() []string {
+	var addressIdentities []string
+	tc.activeApplications.Range(func(key, value interface{}) bool {
+		count := value.(int)
+		if count > 0 {
+			addressing := key.(string)
+			addressIdentities = append(addressIdentities, addressing)
+		}
+		return true
+	})
+	return addressIdentities
+}
+
 func isGlobalSessionTimeout(gt *apis.GlobalSession) bool {
 	return (time2.CurrentTimeMillis() - uint64(gt.BeginTime)) > uint64(gt.Timeout)
 }