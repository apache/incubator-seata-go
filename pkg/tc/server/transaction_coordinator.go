package server

import (
	"context"
	"fmt"
	"io"
	"os"
	"sync"
	"time"

	"github.com/gogo/protobuf/types"
	"go.uber.org/atomic"
	"google.golang.org/grpc/codes"
	"google.golang.org/grpc/metadata"
	"google.golang.org/grpc/status"

	"github.com/opentrx/seata-golang/v2/pkg/apis"
	common2 "github.com/opentrx/seata-golang/v2/pkg/common"
	"github.com/opentrx/seata-golang/v2/pkg/tc/config"
	"github.com/opentrx/seata-golang/v2/pkg/tc/event"
	"github.com/opentrx/seata-golang/v2/pkg/tc/holder"
	"github.com/opentrx/seata-golang/v2/pkg/tc/lock"
	"github.com/opentrx/seata-golang/v2/pkg/tc/model"
	"github.com/opentrx/seata-golang/v2/pkg/tc/storage/driver/factory"
	"github.com/opentrx/seata-golang/v2/pkg/util/common"
	"github.com/opentrx/seata-golang/v2/pkg/util/log"
	"github.com/opentrx/seata-golang/v2/pkg/util/runtime"
	time2 "github.com/opentrx/seata-golang/v2/pkg/util/time"
	"github.com/opentrx/seata-golang/v2/pkg/util/uuid"
)

const AlwaysRetryBoundary = 0

type TransactionCoordinator struct {
	sync.Mutex
	maxCommitRetryTimeout            int64
	maxRollbackRetryTimeout          int64
	rollbackRetryTimeoutUnlockEnable bool

	asyncCommittingRetryPeriod time.Duration
	committingRetryPeriod      time.Duration
	rollingBackRetryPeriod     time.Duration
	timeoutRetryPeriod         time.Duration

	streamMessageTimeout time.Duration

	holder             *holder.SessionHolder
	resourceDataLocker *lock.LockManager
	locker             GlobalSessionLocker

	idGenerator        *atomic.Uint64
	futures            *sync.Map
	activeApplications *sync.Map
	callBackMessages   *sync.Map
}

func NewTransactionCoordinator(conf *config.Configuration) *TransactionCoordinator {
	driver, err := factory.Create(conf.Storage.Type(), conf.Storage.Parameters())
	if err != nil {
		log.Fatalf("failed to construct %s driver: %v", conf.Storage.Type(), err)
		os.Exit(1)
	}
	tc := &TransactionCoordinator{
		maxCommitRetryTimeout:            conf.Server.MaxCommitRetryTimeout,
		maxRollbackRetryTimeout:          conf.Server.MaxRollbackRetryTimeout,
		rollbackRetryTimeoutUnlockEnable: conf.Server.RollbackRetryTimeoutUnlockEnable,

		asyncCommittingRetryPeriod: conf.Server.AsyncCommittingRetryPeriod,
		committingRetryPeriod:      conf.Server.CommittingRetryPeriod,
		rollingBackRetryPeriod:     conf.Server.RollingBackRetryPeriod,
		timeoutRetryPeriod:         conf.Server.TimeoutRetryPeriod,

		streamMessageTimeout: conf.Server.StreamMessageTimeout,

		holder:             holder.NewSessionHolder(driver),
		resourceDataLocker: lock.NewLockManager(driver),
		locker:             new(UnimplementedGlobalSessionLocker),

		idGenerator:        &atomic.Uint64{},
		futures:            &sync.Map{},
		activeApplications: &sync.Map{},
		callBackMessages:   &sync.Map{},
	}
	go tc.processTimeoutCheck()
	go tc.processAsyncCommitting()
	go tc.processRetryCommitting()
	go tc.processRetryRollingBack()

	return tc
}

func (tc *TransactionCoordinator) Begin(ctx context.Context, request *apis.GlobalBeginRequest) (*apis.GlobalBeginResponse, error) {
	transactionID := uuid.NextID()
	xid := common.GenerateXID(request.Addressing, transactionID)
	gt := model.GlobalTransaction{
		GlobalSession: &apis.GlobalSession{
			Addressing:      request.Addressing,
			XID:             xid,
			TransactionID:   transactionID,
			TransactionName: request.TransactionName,
			Timeout:         request.Timeout,
		},
	}
	gt.Begin()
	err := tc.holder.AddGlobalSession(gt.GlobalSession)
	if err != nil {
		return &apis.GlobalBeginResponse{
			ResultCode:    apis.ResultCodeFailed,
			ExceptionCode: apis.BeginFailed,
			Message:       err.Error(),
		}, nil
	}

	runtime.GoWithRecover(func() {
		evt := event.NewGlobalTransactionEvent(gt.TransactionID, event.RoleTC, gt.TransactionName, gt.BeginTime, 0, gt.Status)
		event.EventBus.GlobalTransactionEventChannel <- evt
	}, nil)

	log.Infof("successfully begin global transaction xid = {}", gt.XID)
	return &apis.GlobalBeginResponse{
		ResultCode: apis.ResultCodeSuccess,
		XID:        xid,
	}, nil
}

func (tc *TransactionCoordinator) GetStatus(ctx context.Context, request *apis.GlobalStatusRequest) (*apis.GlobalStatusResponse, error) {
	gs := tc.holder.FindGlobalSession(request.XID)
	if gs != nil {
		return &apis.GlobalStatusResponse{
			ResultCode:   apis.ResultCodeSuccess,
			GlobalStatus: gs.Status,
		}, nil
	}
	return &apis.GlobalStatusResponse{
		ResultCode:   apis.ResultCodeSuccess,
		GlobalStatus: apis.Finished,
	}, nil
}

func (tc *TransactionCoordinator) GlobalReport(ctx context.Context, request *apis.GlobalReportRequest) (*apis.GlobalReportResponse, error) {
	return nil, status.Errorf(codes.Unimplemented, "method GlobalReport not implemented")
}

func (tc *TransactionCoordinator) Commit(ctx context.Context, request *apis.GlobalCommitRequest) (*apis.GlobalCommitResponse, error) {
	gt := tc.holder.FindGlobalTransaction(request.XID)
	if gt == nil {
		return &apis.GlobalCommitResponse{
			ResultCode:   apis.ResultCodeSuccess,
			GlobalStatus: apis.Finished,
		}, nil
	}
	shouldCommit, err := func(gt *model.GlobalTransaction) (bool, error) {
		result, err := tc.locker.TryLock(gt.GlobalSession, time.Duration(gt.Timeout)*time.Millisecond)
		if err != nil {
			return false, err
		}
		if result {
			defer tc.locker.Unlock(gt.GlobalSession)
			if gt.Active {
				// Active need persistence
				// Highlight: Firstly, close the session, then no more branch can be registered.
				err = tc.holder.InactiveGlobalSession(gt.GlobalSession)
				if err != nil {
					return false, err
				}
			}
			tc.resourceDataLocker.ReleaseGlobalSessionLock(gt)
			if gt.Status == apis.Begin {
				err = tc.holder.UpdateGlobalSessionStatus(gt.GlobalSession, apis.Committing)
				if err != nil {
					return false, err
				}
				return true, nil
			}
			return false, nil
		}
		return false, err
	}(gt)

	if err != nil {
		return &apis.GlobalCommitResponse{
			ResultCode:    apis.ResultCodeFailed,
			ExceptionCode: apis.FailedLockGlobalTransaction,
			Message:       err.Error(),
			GlobalStatus:  gt.Status,
		}, nil
	}

	if !shouldCommit {
		if gt.Status == apis.AsyncCommitting {
			return &apis.GlobalCommitResponse{
				ResultCode:   apis.ResultCodeSuccess,
				GlobalStatus: apis.Committed,
			}, nil
		}
		return &apis.GlobalCommitResponse{
			ResultCode:   apis.ResultCodeSuccess,
			GlobalStatus: gt.Status,
		}, nil
	}

	if gt.CanBeCommittedAsync() {
		err = tc.holder.UpdateGlobalSessionStatus(gt.GlobalSession, apis.AsyncCommitting)

		return &apis.GlobalCommitResponse{
			ResultCode:   apis.ResultCodeSuccess,
			GlobalStatus: apis.Committed,
		}, err
	}
	_, err = tc.doGlobalCommit(gt, false)
	if err != nil {
		return &apis.GlobalCommitResponse{
			ResultCode:    apis.ResultCodeFailed,
			ExceptionCode: apis.UnknownErr,
			Message:       err.Error(),
			GlobalStatus:  gt.Status,
		}, nil
	}
	return &apis.GlobalCommitResponse{
		ResultCode:   apis.ResultCodeSuccess,
		GlobalStatus: apis.Committed,
	}, nil
}

func (tc *TransactionCoordinator) doGlobalCommit(gt *model.GlobalTransaction, retrying bool) (bool, error) {
	var err error

	runtime.GoWithRecover(func() {
		evt := event.NewGlobalTransactionEvent(gt.TransactionID, event.RoleTC, gt.TransactionName, gt.BeginTime, 0, gt.Status)
		event.EventBus.GlobalTransactionEventChannel <- evt
	}, nil)

	if gt.IsSaga() {
		return false, status.Errorf(codes.Unimplemented, "method Commit not supported saga mode")
	}

	for bs := range gt.BranchSessions {
		if bs.Status == apis.PhaseOneFailed {
			tc.resourceDataLocker.ReleaseLock(bs)
			delete(gt.BranchSessions, bs)
			err := tc.holder.RemoveBranchSession(gt.GlobalSession, bs)
			if err != nil {
				return false, err
			}
<<<<<<< HEAD
			continue
		}
		branchStatus, err1 := tc.branchCommit(bs)
		if err1 != nil {
			log.Errorf("exception committing branch %v, err: %s", bs, err1.Error())
			if !retrying {
				err := tc.holder.UpdateGlobalSessionStatus(gt.GlobalSession, apis.CommitRetrying)
				if err != nil {
					return false, err
=======
			branchStatus, err1 := tc.branchCommit(bs)
			if err1 != nil {
				log.Errorf("exception committing branch xid=%d branchID=%d, err: %v", bs.GetXID(), bs.BranchID, err1)
				if !retrying {
					tc.holder.UpdateGlobalSessionStatus(gt.GlobalSession, apis.CommitRetrying)
>>>>>>> 0b1226cb
				}
			}
			return false, err1
		}
		switch branchStatus {
		case apis.PhaseTwoCommitted:
			tc.resourceDataLocker.ReleaseLock(bs)
			delete(gt.BranchSessions, bs)
			err := tc.holder.RemoveBranchSession(gt.GlobalSession, bs)
			if err != nil {
				return false, err
			}
			continue
		case apis.PhaseTwoCommitFailedCanNotRetry:
			{
				if gt.CanBeCommittedAsync() {
					log.Errorf("by [%s], failed to commit branch %v", bs.Status.String(), bs)
					continue
				} else {
					// change status first, if need retention global session data,
					// might not remove global session, then, the status is very important.
					err := tc.holder.UpdateGlobalSessionStatus(gt.GlobalSession, apis.CommitFailed)
					if err != nil {
						return false, err
					}
					tc.resourceDataLocker.ReleaseGlobalSessionLock(gt)
					err = tc.holder.RemoveGlobalTransaction(gt)
					if err != nil {
						return false, err
					}
					log.Errorf("finally, failed to commit global[%d] since branch[%d] commit failed", gt.XID, bs.BranchID)
					return false, nil
				}
			}
		default:
			{
				if !retrying {
					err := tc.holder.UpdateGlobalSessionStatus(gt.GlobalSession, apis.CommitRetrying)
					if err != nil {
						return false, err
					}
					return false, nil
				}
				if gt.CanBeCommittedAsync() {
					log.Errorf("by [%s], failed to commit branch %v", bs.Status.String(), bs)
					continue
				} else {
					log.Errorf("failed to commit global[%d] since branch[%d] commit failed, will retry later.", gt.XID, bs.BranchID)
					return false, nil
				}
			}
		}
	}
	gs := tc.holder.FindGlobalTransaction(gt.XID)
	if gs != nil && gs.HasBranch() {
		log.Infof("global[%d] committing is NOT done.", gt.XID)
		return false, nil
	}

	// change status first, if need retention global session data,
	// might not remove global session, then, the status is very important.
	err2 := tc.holder.UpdateGlobalSessionStatus(gt.GlobalSession, apis.Committed)
	if err2 != nil {
		return false, err2
	}
	tc.resourceDataLocker.ReleaseGlobalSessionLock(gt)
	err2 = tc.holder.RemoveGlobalTransaction(gt)
	if err2 != nil {
		return false, err2
	}
	runtime.GoWithRecover(func() {
		evt := event.NewGlobalTransactionEvent(gt.TransactionID, event.RoleTC, gt.TransactionName, gt.BeginTime,
			int64(time2.CurrentTimeMillis()), gt.Status)
		event.EventBus.GlobalTransactionEventChannel <- evt
	}, nil)
	log.Infof("global[%d] committing is successfully done.", gt.XID)

	return true, err
}

<<<<<<< HEAD
func (tc *TransactionCoordinator) branchCommit(bs *apis.BranchSession) (apis.BranchSession_BranchStatus, error) {
	client, err := tc.getTransactionCoordinatorServiceClient(bs.Addressing)
	if err != nil {
		return bs.Status, err
	}

	response, err := client.BranchCommit(context.Background(), &apis.BranchCommitRequest{
=======
func (tc TransactionCoordinator) branchCommit(bs *apis.BranchSession) (apis.BranchSession_BranchStatus, error) {
	request := &apis.BranchCommitRequest{
>>>>>>> 0b1226cb
		XID:             bs.XID,
		BranchID:        bs.BranchID,
		ResourceID:      bs.ResourceID,
		LockKey:         bs.LockKey,
		BranchType:      bs.Type,
		ApplicationData: bs.ApplicationData,
	}

	content, err := types.MarshalAny(request)
	if err != nil {
		return bs.Status, err
	}

<<<<<<< HEAD
	if response.ResultCode == apis.ResultCodeSuccess {
		return response.BranchStatus, nil
=======
	message := &apis.BranchMessage{
		ID:                int64(tc.idGenerator.Inc()),
		BranchMessageType: apis.TypeBranchCommit,
		Message:           content,
	}

	queue, _ := tc.callBackMessages.LoadOrStore(bs.Addressing, NewCallbackMessageQueue())
	q := queue.(*CallbackMessageQueue)
	q.Enqueue(message)

	resp := common2.NewMessageFuture(message)
	tc.futures.Store(message.ID, resp)

	timer := time.NewTimer(tc.streamMessageTimeout)
	select {
	case <-timer.C:
		tc.futures.Delete(resp.ID)
		return bs.Status, fmt.Errorf("wait branch commit response timeout")
	case <-resp.Done:
		timer.Stop()
	}

	response, ok := resp.Response.(*apis.BranchCommitResponse)
	if !ok {
		log.Infof("rollback response: %v", resp.Response)
		return bs.Status, fmt.Errorf("response type not right")
	} else {
		if response.ResultCode == apis.ResultCodeSuccess {
			return response.BranchStatus, nil
		} else {
			return bs.Status, fmt.Errorf(response.Message)
		}
>>>>>>> 0b1226cb
	}
	return bs.Status, fmt.Errorf(response.Message)
}

func (tc *TransactionCoordinator) Rollback(ctx context.Context, request *apis.GlobalRollbackRequest) (*apis.GlobalRollbackResponse, error) {
	gt := tc.holder.FindGlobalTransaction(request.XID)
	if gt == nil {
		return &apis.GlobalRollbackResponse{
			ResultCode:   apis.ResultCodeSuccess,
			GlobalStatus: apis.Finished,
		}, nil
	}
	shouldRollBack, err := func(gt *model.GlobalTransaction) (bool, error) {
		result, err := tc.locker.TryLock(gt.GlobalSession, time.Duration(gt.Timeout)*time.Millisecond)
		if err != nil {
			return false, err
		}
		if result {
			defer tc.locker.Unlock(gt.GlobalSession)
			if gt.Active {
				// Active need persistence
				// Highlight: Firstly, close the session, then no more branch can be registered.
				err = tc.holder.InactiveGlobalSession(gt.GlobalSession)
				if err != nil {
					return false, err
				}
			}
			if gt.Status == apis.Begin {
				err = tc.holder.UpdateGlobalSessionStatus(gt.GlobalSession, apis.RollingBack)
				if err != nil {
					return false, err
				}
				return true, nil
			}
			return false, nil
		}
		return false, err
	}(gt)

	if err != nil {
		return &apis.GlobalRollbackResponse{
			ResultCode:    apis.ResultCodeFailed,
			ExceptionCode: apis.FailedLockGlobalTransaction,
			Message:       err.Error(),
			GlobalStatus:  gt.Status,
		}, nil
	}

	if !shouldRollBack {
		return &apis.GlobalRollbackResponse{
			ResultCode:   apis.ResultCodeSuccess,
			GlobalStatus: gt.Status,
		}, nil
	}

	_, err = tc.doGlobalRollback(gt, false)
	if err != nil {
		return nil, err
	}
	return &apis.GlobalRollbackResponse{
		ResultCode:   apis.ResultCodeSuccess,
		GlobalStatus: gt.Status,
	}, nil
}

func (tc *TransactionCoordinator) doGlobalRollback(gt *model.GlobalTransaction, retrying bool) (bool, error) {
	var err error

	runtime.GoWithRecover(func() {
		evt := event.NewGlobalTransactionEvent(gt.TransactionID, event.RoleTC, gt.TransactionName, gt.BeginTime, 0, gt.Status)
		event.EventBus.GlobalTransactionEventChannel <- evt
	}, nil)

	if gt.IsSaga() {
		return false, status.Errorf(codes.Unimplemented, "method Commit not supported saga mode")
	}

	for bs := range gt.BranchSessions {
		if bs.Status == apis.PhaseOneFailed {
			tc.resourceDataLocker.ReleaseLock(bs)
			delete(gt.BranchSessions, bs)
			err = tc.holder.RemoveBranchSession(gt.GlobalSession, bs)
			if err != nil {
				return false, err
			}
<<<<<<< HEAD
			continue
		}
		branchStatus, err := tc.branchRollback(bs)
		if err != nil {
			log.Errorf("exception rolling back branch xid=%d branchID=%d", gt.XID, bs.BranchID)
			if !retrying {
				if gt.IsTimeoutGlobalStatus() {
					err = tc.holder.UpdateGlobalSessionStatus(gt.GlobalSession, apis.TimeoutRollbackRetrying)
					if err != nil {
						return false, err
					}
				} else {
					err = tc.holder.UpdateGlobalSessionStatus(gt.GlobalSession, apis.RollbackRetrying)
					if err != nil {
						return false, err
=======
			branchStatus, err1 := tc.branchRollback(bs)
			if err1 != nil {
				log.Errorf("exception rolling back branch xid=%d branchID=%d, err: %v", gt.XID, bs.BranchID, err1)
				if !retrying {
					if gt.IsTimeoutGlobalStatus() {
						tc.holder.UpdateGlobalSessionStatus(gt.GlobalSession, apis.TimeoutRollbackRetrying)
					} else {
						tc.holder.UpdateGlobalSessionStatus(gt.GlobalSession, apis.RollbackRetrying)
>>>>>>> 0b1226cb
					}
				}
			}
			return false, err
		}
		switch branchStatus {
		case apis.PhaseTwoRolledBack:
			tc.resourceDataLocker.ReleaseLock(bs)
			delete(gt.BranchSessions, bs)
			err = tc.holder.RemoveBranchSession(gt.GlobalSession, bs)
			if err != nil {
				return false, err
			}
			log.Infof("successfully rollback branch xid=%d branchID=%d", gt.XID, bs.BranchID)
			continue
		case apis.PhaseTwoRollbackFailedCanNotRetry:
			if gt.IsTimeoutGlobalStatus() {
				err = tc.holder.UpdateGlobalSessionStatus(gt.GlobalSession, apis.TimeoutRollbackFailed)
				if err != nil {
					return false, err
				}
			} else {
				err = tc.holder.UpdateGlobalSessionStatus(gt.GlobalSession, apis.RollbackFailed)
				if err != nil {
					return false, err
				}
			}
			tc.resourceDataLocker.ReleaseGlobalSessionLock(gt)
			err = tc.holder.RemoveGlobalTransaction(gt)
			if err != nil {
				return false, err
			}
			log.Infof("failed to rollback branch and stop retry xid=%d branchID=%d", gt.XID, bs.BranchID)
			return false, nil
		default:
			log.Infof("failed to rollback branch xid=%d branchID=%d", gt.XID, bs.BranchID)
			if !retrying {
				if gt.IsTimeoutGlobalStatus() {
					err = tc.holder.UpdateGlobalSessionStatus(gt.GlobalSession, apis.TimeoutRollbackRetrying)
					if err != nil {
						return false, err
					}
				} else {
					err = tc.holder.UpdateGlobalSessionStatus(gt.GlobalSession, apis.RollbackRetrying)
					if err != nil {
						return false, err
					}
				}
			}
			return false, nil
		}
	}

	// In db mode, there is a problem of inconsistent data in multiple copies, resulting in new branch
	// transaction registration when rolling back.
	// 1. New branch transaction and rollback branch transaction have no data association
	// 2. New branch transaction has data association with rollback branch transaction
	// The second query can solve the first problem, and if it is the second problem, it may cause a rollback
	// failure due to data changes.
	gs := tc.holder.FindGlobalTransaction(gt.XID)
	if gs != nil && gs.HasBranch() {
		log.Infof("Global[%d] rolling back is NOT done.", gt.XID)
		return false, nil
	}

	if gt.IsTimeoutGlobalStatus() {
		err = tc.holder.UpdateGlobalSessionStatus(gt.GlobalSession, apis.TimeoutRolledBack)
		if err != nil {
			return false, err
		}
	} else {
		err = tc.holder.UpdateGlobalSessionStatus(gt.GlobalSession, apis.RolledBack)
		if err != nil {
			return false, err
		}
	}
	tc.resourceDataLocker.ReleaseGlobalSessionLock(gt)
	err = tc.holder.RemoveGlobalTransaction(gt)
	if err != nil {
		return false, err
	}
	runtime.GoWithRecover(func() {
		evt := event.NewGlobalTransactionEvent(gt.TransactionID, event.RoleTC, gt.TransactionName, gt.BeginTime,
			int64(time2.CurrentTimeMillis()), gt.Status)
		event.EventBus.GlobalTransactionEventChannel <- evt
	}, nil)
	log.Infof("successfully rollback global, xid = %d", gt.XID)

	return true, err
}

<<<<<<< HEAD
func (tc *TransactionCoordinator) branchRollback(bs *apis.BranchSession) (apis.BranchSession_BranchStatus, error) {
	client, err := tc.getTransactionCoordinatorServiceClient(bs.Addressing)
	if err != nil {
		return bs.Status, err
	}

	response, err := client.BranchRollback(context.Background(), &apis.BranchRollbackRequest{
=======
func (tc TransactionCoordinator) branchRollback(bs *apis.BranchSession) (apis.BranchSession_BranchStatus, error) {
	request := &apis.BranchRollbackRequest{
>>>>>>> 0b1226cb
		XID:             bs.XID,
		BranchID:        bs.BranchID,
		ResourceID:      bs.ResourceID,
		LockKey:         bs.LockKey,
		BranchType:      bs.Type,
		ApplicationData: bs.ApplicationData,
	}

	content, err := types.MarshalAny(request)
	if err != nil {
		return bs.Status, err
	}
	message := &apis.BranchMessage{
		ID:                int64(tc.idGenerator.Inc()),
		BranchMessageType: apis.TypeBranchRollback,
		Message:           content,
	}

	queue, _ := tc.callBackMessages.LoadOrStore(bs.Addressing, NewCallbackMessageQueue())
	q := queue.(*CallbackMessageQueue)
	q.Enqueue(message)

	resp := common2.NewMessageFuture(message)
	tc.futures.Store(message.ID, resp)

	timer := time.NewTimer(tc.streamMessageTimeout)
	select {
	case <-timer.C:
		tc.futures.Delete(resp.ID)
		timer.Stop()
		return bs.Status, fmt.Errorf("wait branch rollback response timeout")
	case <-resp.Done:
		timer.Stop()
	}

	response := resp.Response.(*apis.BranchRollbackResponse)
	if response.ResultCode == apis.ResultCodeSuccess {
		return response.BranchStatus, nil
	}
	return bs.Status, fmt.Errorf(response.Message)
}

<<<<<<< HEAD
func (tc *TransactionCoordinator) BranchRegister(ctx context.Context, request *apis.BranchRegisterRequest) (*apis.BranchRegisterResponse, error) {
=======
func (tc TransactionCoordinator) BranchCommunicate(stream apis.ResourceManagerService_BranchCommunicateServer) error {
	var addressing string
	done := make(chan bool)

	ctx := stream.Context()
	md, ok := metadata.FromIncomingContext(ctx)
	if ok {
		addressing = md.Get("addressing")[0]
		c, ok := tc.activeApplications.Load(addressing)
		if ok {
			count := c.(int)
			tc.activeApplications.Store(addressing, count+1)
		} else {
			tc.activeApplications.Store(addressing, 1)
		}
		defer func() {
			c, _ := tc.activeApplications.Load(addressing)
			count := c.(int)
			tc.activeApplications.Store(addressing, count-1)
		}()
	}

	queue, _ := tc.callBackMessages.LoadOrStore(addressing, NewCallbackMessageQueue())
	q := queue.(*CallbackMessageQueue)

	runtime.GoWithRecover(func() {
		for {
			select {
			case _, ok := <-done:
				if !ok {
					return
				}
			default:
				msg := q.Dequeue()
				if msg == nil {
					break
				}
				err := stream.Send(msg)
				if err != nil {
					return
				}
			}
		}
	}, nil)

	for {
		select {
		case <-ctx.Done():
			close(done)
			return ctx.Err()
		default:
			branchMessage, err := stream.Recv()
			if err == io.EOF {
				close(done)
				return nil
			}
			if err != nil {
				close(done)
				return err
			}
			switch branchMessage.GetBranchMessageType() {
			case apis.TypeBranchCommitResult:
				response := &apis.BranchCommitResponse{}
				data := branchMessage.GetMessage().GetValue()
				err := response.Unmarshal(data)
				if err != nil {
					log.Error(err)
					continue
				}
				resp, loaded := tc.futures.Load(branchMessage.ID)
				if loaded {
					future := resp.(*common2.MessageFuture)
					future.Response = response
					future.Done <- true
					tc.futures.Delete(branchMessage.ID)
				}
			case apis.TypeBranchRollBackResult:
				response := &apis.BranchRollbackResponse{}
				data := branchMessage.GetMessage().GetValue()
				err := response.Unmarshal(data)
				if err != nil {
					log.Error(err)
					continue
				}
				resp, loaded := tc.futures.Load(branchMessage.ID)
				if loaded {
					future := resp.(*common2.MessageFuture)
					future.Response = response
					future.Done <- true
					tc.futures.Delete(branchMessage.ID)
				}
			}
		}
	}
}

func (tc TransactionCoordinator) BranchRegister(ctx context.Context, request *apis.BranchRegisterRequest) (*apis.BranchRegisterResponse, error) {
>>>>>>> 0b1226cb
	gt := tc.holder.FindGlobalTransaction(request.XID)
	if gt == nil {
		log.Errorf("could not found global transaction xid = %s", request.XID)
		return &apis.BranchRegisterResponse{
			ResultCode:    apis.ResultCodeFailed,
			ExceptionCode: apis.GlobalTransactionNotExist,
			Message:       fmt.Sprintf("could not found global transaction xid = %s", request.XID),
		}, nil
	}

	result, err := tc.locker.TryLock(gt.GlobalSession, time.Duration(gt.Timeout)*time.Millisecond)
	if err != nil {
		return &apis.BranchRegisterResponse{
			ResultCode:    apis.ResultCodeFailed,
			ExceptionCode: apis.FailedLockGlobalTransaction,
			Message:       fmt.Sprintf("could not found global transaction xid = %s", request.XID),
		}, nil
	}
	if result {
		defer tc.locker.Unlock(gt.GlobalSession)
		if !gt.Active {
			return &apis.BranchRegisterResponse{
				ResultCode:    apis.ResultCodeFailed,
				ExceptionCode: apis.GlobalTransactionNotActive,
				Message:       fmt.Sprintf("could not register branch into global session xid = %s status = %d", gt.XID, gt.Status),
			}, nil
		}
		if gt.Status != apis.Begin {
			return &apis.BranchRegisterResponse{
				ResultCode:    apis.ResultCodeFailed,
				ExceptionCode: apis.GlobalTransactionStatusInvalid,
				Message: fmt.Sprintf("could not register branch into global session xid = %s status = %d while expecting %d",
					gt.XID, gt.Status, apis.Begin),
			}, nil
		}

		bs := &apis.BranchSession{
			Addressing:      request.Addressing,
			XID:             request.XID,
			BranchID:        uuid.NextID(),
			TransactionID:   gt.TransactionID,
			ResourceID:      request.ResourceID,
			LockKey:         request.LockKey,
			Type:            request.BranchType,
			Status:          apis.Registered,
			ApplicationData: request.ApplicationData,
		}

		if bs.Type == apis.AT {
			result := tc.resourceDataLocker.AcquireLock(bs)
			if !result {
				return &apis.BranchRegisterResponse{
					ResultCode:    apis.ResultCodeFailed,
					ExceptionCode: apis.LockKeyConflict,
					Message: fmt.Sprintf("branch lock acquire failed xid = %s resourceId = %s, lockKey = %s",
						request.XID, request.ResourceID, request.LockKey),
				}, nil
			}
		}

		err := tc.holder.AddBranchSession(gt.GlobalSession, bs)
		if err != nil {
			log.Error(err)
			return &apis.BranchRegisterResponse{
				ResultCode:    apis.ResultCodeFailed,
				ExceptionCode: apis.BranchRegisterFailed,
				Message:       fmt.Sprintf("branch register failed, xid = %s, branchID = %d, err: %s", gt.XID, bs.BranchID, err.Error()),
			}, nil
		}

<<<<<<< HEAD
		if !gt.IsSaga() {
			_, err = tc.getTransactionCoordinatorServiceClient(bs.Addressing)
			if err != nil {
				return nil, err
			}
		}

=======
>>>>>>> 0b1226cb
		return &apis.BranchRegisterResponse{
			ResultCode: apis.ResultCodeSuccess,
			BranchID:   bs.BranchID,
		}, nil
	}

	return &apis.BranchRegisterResponse{
		ResultCode:    apis.ResultCodeFailed,
		ExceptionCode: apis.FailedLockGlobalTransaction,
		Message:       fmt.Sprintf("failed to lock global transaction xid = %s", request.XID),
	}, nil
}

func (tc *TransactionCoordinator) BranchReport(ctx context.Context, request *apis.BranchReportRequest) (*apis.BranchReportResponse, error) {
	gt := tc.holder.FindGlobalTransaction(request.XID)
	if gt == nil {
		log.Errorf("could not found global transaction xid = %s", request.XID)
		return &apis.BranchReportResponse{
			ResultCode:    apis.ResultCodeFailed,
			ExceptionCode: apis.GlobalTransactionNotExist,
			Message:       fmt.Sprintf("could not found global transaction xid = %s", request.XID),
		}, nil
	}

	bs := gt.GetBranch(request.BranchID)
	if bs == nil {
		return &apis.BranchReportResponse{
			ResultCode:    apis.ResultCodeFailed,
			ExceptionCode: apis.BranchTransactionNotExist,
			Message:       fmt.Sprintf("could not found branch session xid = %s branchID = %d", gt.XID, request.BranchID),
		}, nil
	}

	err := tc.holder.UpdateBranchSessionStatus(bs, request.BranchStatus)
	if err != nil {
		return &apis.BranchReportResponse{
			ResultCode:    apis.ResultCodeFailed,
			ExceptionCode: apis.BranchReportFailed,
			Message:       fmt.Sprintf("branch report failed, xid = %s, branchID = %d, err: %s", gt.XID, bs.BranchID, err.Error()),
		}, nil
	}

	return &apis.BranchReportResponse{
		ResultCode: apis.ResultCodeSuccess,
	}, nil
}

func (tc *TransactionCoordinator) LockQuery(ctx context.Context, request *apis.GlobalLockQueryRequest) (*apis.GlobalLockQueryResponse, error) {
	result := tc.resourceDataLocker.IsLockable(request.XID, request.ResourceID, request.LockKey)
	return &apis.GlobalLockQueryResponse{
		ResultCode: apis.ResultCodeSuccess,
		Lockable:   result,
	}, nil
}

<<<<<<< HEAD
func (tc *TransactionCoordinator) getTransactionCoordinatorServiceClient(addressing string) (apis.BranchTransactionServiceClient, error) {
	client1, ok1 := tc.tcServiceClients[addressing]
	if ok1 {
		return client1, nil
	}

	tc.Mutex.Lock()
	defer tc.Mutex.Unlock()
	client2, ok2 := tc.tcServiceClients[addressing]
	if ok2 {
		return client2, nil
	}

	conn, err := grpc.Dial(addressing, grpc.WithInsecure(), grpc.WithKeepaliveParams(tc.keepaliveClientParameters))
	if err != nil {
		return nil, err
	}
	client := apis.NewBranchTransactionServiceClient(conn)
	tc.tcServiceClients[addressing] = client
	return client, nil
}

func (tc *TransactionCoordinator) processTimeoutCheck() {
=======
func (tc TransactionCoordinator) processTimeoutCheck() {
>>>>>>> 0b1226cb
	for {
		timer := time.NewTimer(tc.timeoutRetryPeriod)
		<-timer.C
		tc.timeoutCheck()
		timer.Stop()
	}
}

func (tc *TransactionCoordinator) processRetryRollingBack() {
	for {
		timer := time.NewTimer(tc.rollingBackRetryPeriod)
		<-timer.C
		tc.handleRetryRollingBack()
		timer.Stop()
	}
}

func (tc *TransactionCoordinator) processRetryCommitting() {
	for {
		timer := time.NewTimer(tc.committingRetryPeriod)
		<-timer.C
		tc.handleRetryCommitting()
		timer.Stop()
	}
}

func (tc *TransactionCoordinator) processAsyncCommitting() {
	for {
		timer := time.NewTimer(tc.asyncCommittingRetryPeriod)
		<-timer.C
		tc.handleAsyncCommitting()
		timer.Stop()
	}
}

<<<<<<< HEAD
func (tc *TransactionCoordinator) timeoutCheck() {
	allSessions := tc.holder.AllSessions()
	if len(allSessions) == 0 {
=======
func (tc TransactionCoordinator) timeoutCheck() {
	sessions := tc.holder.FindGlobalSessions([]apis.GlobalSession_GlobalStatus{apis.Begin})
	if sessions == nil && len(sessions) <= 0 {
>>>>>>> 0b1226cb
		return
	}
	for _, globalSession := range sessions {
		if isGlobalSessionTimeout(globalSession) {
			result, err := tc.locker.TryLock(globalSession, time.Duration(globalSession.Timeout)*time.Millisecond)
			if err == nil && result {
				if globalSession.Active {
					// Active need persistence
					// Highlight: Firstly, close the session, then no more branch can be registered.
					err = tc.holder.InactiveGlobalSession(globalSession)
					if err != nil {
						return
					}
				}
<<<<<<< HEAD
				if globalSession.Status == apis.Begin {
					err = tc.holder.UpdateGlobalSessionStatus(globalSession, apis.TimeoutRollingBack)
					if err != nil {
						return
					}
				}
=======

				tc.holder.UpdateGlobalSessionStatus(globalSession, apis.TimeoutRollingBack)

>>>>>>> 0b1226cb
				tc.locker.Unlock(globalSession)
				evt := event.NewGlobalTransactionEvent(globalSession.TransactionID, event.RoleTC, globalSession.TransactionName, globalSession.BeginTime, 0, globalSession.Status)
				event.EventBus.GlobalTransactionEventChannel <- evt
			}
		}
	}
}

<<<<<<< HEAD
func (tc *TransactionCoordinator) handleRetryRollingBack() {
	rollbackTransactions := tc.holder.FindRetryRollbackGlobalTransactions()
	if len(rollbackTransactions) == 0 {
=======
func (tc TransactionCoordinator) handleRetryRollingBack() {
	addressingIdentities := tc.getAddressingIdentities()
	if addressingIdentities == nil || len(addressingIdentities) == 0 {
		return
	}
	rollbackTransactions := tc.holder.FindRetryRollbackGlobalTransactions(addressingIdentities)
	if rollbackTransactions == nil && len(rollbackTransactions) <= 0 {
>>>>>>> 0b1226cb
		return
	}
	now := time2.CurrentTimeMillis()
	for _, transaction := range rollbackTransactions {
		if transaction.Status == apis.RollingBack && !transaction.IsRollingBackDead() {
			continue
		}
		if isRetryTimeout(int64(now), tc.maxRollbackRetryTimeout, transaction.BeginTime) {
			if tc.rollbackRetryTimeoutUnlockEnable {
				tc.resourceDataLocker.ReleaseGlobalSessionLock(transaction)
			}
			err := tc.holder.RemoveGlobalTransaction(transaction)
			if err != nil {
				return
			}
			log.Errorf("GlobalSession rollback retry timeout and removed [%s]", transaction.XID)
			continue
		}
		_, err := tc.doGlobalRollback(transaction, true)
		if err != nil {
			log.Errorf("failed to retry rollback [%s]", transaction.XID)
		}
	}
}

func isRetryTimeout(now int64, timeout int64, beginTime int64) bool {
	if timeout >= AlwaysRetryBoundary && now-beginTime > timeout {
		return true
	}
	return false
}

<<<<<<< HEAD
func (tc *TransactionCoordinator) handleRetryCommitting() {
	committingTransactions := tc.holder.FindRetryCommittingGlobalTransactions()
	if len(committingTransactions) == 0 {
=======
func (tc TransactionCoordinator) handleRetryCommitting() {
	addressingIdentities := tc.getAddressingIdentities()
	if addressingIdentities == nil || len(addressingIdentities) == 0 {
		return
	}
	committingTransactions := tc.holder.FindRetryCommittingGlobalTransactions(addressingIdentities)
	if committingTransactions == nil && len(committingTransactions) <= 0 {
>>>>>>> 0b1226cb
		return
	}
	now := time2.CurrentTimeMillis()
	for _, transaction := range committingTransactions {
		if isRetryTimeout(int64(now), tc.maxCommitRetryTimeout, transaction.BeginTime) {
			err := tc.holder.RemoveGlobalTransaction(transaction)
			if err != nil {
				return
			}
			log.Errorf("GlobalSession commit retry timeout and removed [%s]", transaction.XID)
			continue
		}
		_, err := tc.doGlobalCommit(transaction, true)
		if err != nil {
			log.Errorf("failed to retry committing [%s]", transaction.XID)
		}
	}
}

<<<<<<< HEAD
func (tc *TransactionCoordinator) handleAsyncCommitting() {
	asyncCommittingTransactions := tc.holder.FindAsyncCommittingGlobalTransactions()
	if len(asyncCommittingTransactions) == 0 {
=======
func (tc TransactionCoordinator) handleAsyncCommitting() {
	addressingIdentities := tc.getAddressingIdentities()
	if addressingIdentities == nil || len(addressingIdentities) == 0 {
		return
	}
	asyncCommittingTransactions := tc.holder.FindAsyncCommittingGlobalTransactions(addressingIdentities)
	if asyncCommittingTransactions == nil && len(asyncCommittingTransactions) <= 0 {
>>>>>>> 0b1226cb
		return
	}
	for _, transaction := range asyncCommittingTransactions {
		if transaction.Status != apis.AsyncCommitting {
			continue
		}
		_, err := tc.doGlobalCommit(transaction, true)
		if err != nil {
			log.Errorf("failed to async committing [%s]", transaction.XID)
		}
	}
}

func (tc TransactionCoordinator) getAddressingIdentities() []string {
	var addressIdentities []string
	tc.activeApplications.Range(func(key, value interface{}) bool {
		count := value.(int)
		if count > 0 {
			addressing := key.(string)
			addressIdentities = append(addressIdentities, addressing)
		}
		return true
	})
	return addressIdentities
}

func isGlobalSessionTimeout(gt *apis.GlobalSession) bool {
	return (time2.CurrentTimeMillis() - uint64(gt.BeginTime)) > uint64(gt.Timeout)
}<|MERGE_RESOLUTION|>--- conflicted
+++ resolved
@@ -29,7 +29,7 @@
 	"github.com/opentrx/seata-golang/v2/pkg/util/uuid"
 )
 
-const AlwaysRetryBoundary = 0
+const ALWAYS_RETRY_BOUNDARY = 0
 
 type TransactionCoordinator struct {
 	sync.Mutex
@@ -89,7 +89,7 @@
 	return tc
 }
 
-func (tc *TransactionCoordinator) Begin(ctx context.Context, request *apis.GlobalBeginRequest) (*apis.GlobalBeginResponse, error) {
+func (tc TransactionCoordinator) Begin(ctx context.Context, request *apis.GlobalBeginRequest) (*apis.GlobalBeginResponse, error) {
 	transactionID := uuid.NextID()
 	xid := common.GenerateXID(request.Addressing, transactionID)
 	gt := model.GlobalTransaction{
@@ -123,7 +123,7 @@
 	}, nil
 }
 
-func (tc *TransactionCoordinator) GetStatus(ctx context.Context, request *apis.GlobalStatusRequest) (*apis.GlobalStatusResponse, error) {
+func (tc TransactionCoordinator) GetStatus(ctx context.Context, request *apis.GlobalStatusRequest) (*apis.GlobalStatusResponse, error) {
 	gs := tc.holder.FindGlobalSession(request.XID)
 	if gs != nil {
 		return &apis.GlobalStatusResponse{
@@ -137,11 +137,11 @@
 	}, nil
 }
 
-func (tc *TransactionCoordinator) GlobalReport(ctx context.Context, request *apis.GlobalReportRequest) (*apis.GlobalReportResponse, error) {
+func (tc TransactionCoordinator) GlobalReport(ctx context.Context, request *apis.GlobalReportRequest) (*apis.GlobalReportResponse, error) {
 	return nil, status.Errorf(codes.Unimplemented, "method GlobalReport not implemented")
 }
 
-func (tc *TransactionCoordinator) Commit(ctx context.Context, request *apis.GlobalCommitRequest) (*apis.GlobalCommitResponse, error) {
+func (tc TransactionCoordinator) Commit(ctx context.Context, request *apis.GlobalCommitRequest) (*apis.GlobalCommitResponse, error) {
 	gt := tc.holder.FindGlobalTransaction(request.XID)
 	if gt == nil {
 		return &apis.GlobalCommitResponse{
@@ -159,22 +159,16 @@
 			if gt.Active {
 				// Active need persistence
 				// Highlight: Firstly, close the session, then no more branch can be registered.
-				err = tc.holder.InactiveGlobalSession(gt.GlobalSession)
-				if err != nil {
-					return false, err
-				}
+				tc.holder.InactiveGlobalSession(gt.GlobalSession)
 			}
 			tc.resourceDataLocker.ReleaseGlobalSessionLock(gt)
 			if gt.Status == apis.Begin {
-				err = tc.holder.UpdateGlobalSessionStatus(gt.GlobalSession, apis.Committing)
-				if err != nil {
-					return false, err
-				}
+				tc.holder.UpdateGlobalSessionStatus(gt.GlobalSession, apis.Committing)
 				return true, nil
 			}
 			return false, nil
 		}
-		return false, err
+		return false, fmt.Errorf("failed to lock global transaction xid = %s", request.XID)
 	}(gt)
 
 	if err != nil {
@@ -200,30 +194,33 @@
 	}
 
 	if gt.CanBeCommittedAsync() {
-		err = tc.holder.UpdateGlobalSessionStatus(gt.GlobalSession, apis.AsyncCommitting)
-
+		tc.holder.UpdateGlobalSessionStatus(gt.GlobalSession, apis.AsyncCommitting)
 		return &apis.GlobalCommitResponse{
 			ResultCode:   apis.ResultCodeSuccess,
 			GlobalStatus: apis.Committed,
-		}, err
-	}
-	_, err = tc.doGlobalCommit(gt, false)
-	if err != nil {
+		}, nil
+	} else {
+		_, err := tc.doGlobalCommit(gt, false)
+		if err != nil {
+			return &apis.GlobalCommitResponse{
+				ResultCode:    apis.ResultCodeFailed,
+				ExceptionCode: apis.UnknownErr,
+				Message:       err.Error(),
+				GlobalStatus:  gt.Status,
+			}, nil
+		}
 		return &apis.GlobalCommitResponse{
-			ResultCode:    apis.ResultCodeFailed,
-			ExceptionCode: apis.UnknownErr,
-			Message:       err.Error(),
-			GlobalStatus:  gt.Status,
-		}, nil
-	}
-	return &apis.GlobalCommitResponse{
-		ResultCode:   apis.ResultCodeSuccess,
-		GlobalStatus: apis.Committed,
-	}, nil
-}
-
-func (tc *TransactionCoordinator) doGlobalCommit(gt *model.GlobalTransaction, retrying bool) (bool, error) {
-	var err error
+			ResultCode:   apis.ResultCodeSuccess,
+			GlobalStatus: apis.Committed,
+		}, nil
+	}
+}
+
+func (tc TransactionCoordinator) doGlobalCommit(gt *model.GlobalTransaction, retrying bool) (bool, error) {
+	var (
+		success = true
+		err     error
+	)
 
 	runtime.GoWithRecover(func() {
 		evt := event.NewGlobalTransactionEvent(gt.TransactionID, event.RoleTC, gt.TransactionName, gt.BeginTime, 0, gt.Status)
@@ -232,125 +229,85 @@
 
 	if gt.IsSaga() {
 		return false, status.Errorf(codes.Unimplemented, "method Commit not supported saga mode")
-	}
-
-	for bs := range gt.BranchSessions {
-		if bs.Status == apis.PhaseOneFailed {
-			tc.resourceDataLocker.ReleaseLock(bs)
-			delete(gt.BranchSessions, bs)
-			err := tc.holder.RemoveBranchSession(gt.GlobalSession, bs)
-			if err != nil {
-				return false, err
-			}
-<<<<<<< HEAD
-			continue
-		}
-		branchStatus, err1 := tc.branchCommit(bs)
-		if err1 != nil {
-			log.Errorf("exception committing branch %v, err: %s", bs, err1.Error())
-			if !retrying {
-				err := tc.holder.UpdateGlobalSessionStatus(gt.GlobalSession, apis.CommitRetrying)
-				if err != nil {
-					return false, err
-=======
+	} else {
+		for bs := range gt.BranchSessions {
+			if bs.Status == apis.PhaseOneFailed {
+				tc.resourceDataLocker.ReleaseLock(bs)
+				delete(gt.BranchSessions, bs)
+				tc.holder.RemoveBranchSession(gt.GlobalSession, bs)
+				continue
+			}
 			branchStatus, err1 := tc.branchCommit(bs)
 			if err1 != nil {
 				log.Errorf("exception committing branch xid=%d branchID=%d, err: %v", bs.GetXID(), bs.BranchID, err1)
 				if !retrying {
 					tc.holder.UpdateGlobalSessionStatus(gt.GlobalSession, apis.CommitRetrying)
->>>>>>> 0b1226cb
-				}
-			}
-			return false, err1
-		}
-		switch branchStatus {
-		case apis.PhaseTwoCommitted:
-			tc.resourceDataLocker.ReleaseLock(bs)
-			delete(gt.BranchSessions, bs)
-			err := tc.holder.RemoveBranchSession(gt.GlobalSession, bs)
-			if err != nil {
-				return false, err
-			}
-			continue
-		case apis.PhaseTwoCommitFailedCanNotRetry:
-			{
-				if gt.CanBeCommittedAsync() {
-					log.Errorf("by [%s], failed to commit branch %v", bs.Status.String(), bs)
-					continue
-				} else {
-					// change status first, if need retention global session data,
-					// might not remove global session, then, the status is very important.
-					err := tc.holder.UpdateGlobalSessionStatus(gt.GlobalSession, apis.CommitFailed)
-					if err != nil {
-						return false, err
+				}
+				return false, err1
+			}
+			switch branchStatus {
+			case apis.PhaseTwoCommitted:
+				tc.resourceDataLocker.ReleaseLock(bs)
+				delete(gt.BranchSessions, bs)
+				tc.holder.RemoveBranchSession(gt.GlobalSession, bs)
+				continue
+			case apis.PhaseTwoCommitFailedCanNotRetry:
+				{
+					if gt.CanBeCommittedAsync() {
+						log.Errorf("by [%s], failed to commit branch %v", bs.Status.String(), bs)
+						continue
+					} else {
+						// change status first, if need retention global session data,
+						// might not remove global session, then, the status is very important.
+						tc.holder.UpdateGlobalSessionStatus(gt.GlobalSession, apis.CommitFailed)
+						tc.resourceDataLocker.ReleaseGlobalSessionLock(gt)
+						tc.holder.RemoveGlobalTransaction(gt)
+						log.Errorf("finally, failed to commit global[%d] since branch[%d] commit failed", gt.XID, bs.BranchID)
+						return false, nil
 					}
-					tc.resourceDataLocker.ReleaseGlobalSessionLock(gt)
-					err = tc.holder.RemoveGlobalTransaction(gt)
-					if err != nil {
-						return false, err
+				}
+			default:
+				{
+					if !retrying {
+						tc.holder.UpdateGlobalSessionStatus(gt.GlobalSession, apis.CommitRetrying)
+						return false, nil
 					}
-					log.Errorf("finally, failed to commit global[%d] since branch[%d] commit failed", gt.XID, bs.BranchID)
-					return false, nil
-				}
-			}
-		default:
-			{
-				if !retrying {
-					err := tc.holder.UpdateGlobalSessionStatus(gt.GlobalSession, apis.CommitRetrying)
-					if err != nil {
-						return false, err
+					if gt.CanBeCommittedAsync() {
+						log.Errorf("by [%s], failed to commit branch %v", bs.Status.String(), bs)
+						continue
+					} else {
+						log.Errorf("failed to commit global[%d] since branch[%d] commit failed, will retry later.", gt.XID, bs.BranchID)
+						return false, nil
 					}
-					return false, nil
-				}
-				if gt.CanBeCommittedAsync() {
-					log.Errorf("by [%s], failed to commit branch %v", bs.Status.String(), bs)
-					continue
-				} else {
-					log.Errorf("failed to commit global[%d] since branch[%d] commit failed, will retry later.", gt.XID, bs.BranchID)
-					return false, nil
-				}
-			}
-		}
-	}
-	gs := tc.holder.FindGlobalTransaction(gt.XID)
-	if gs != nil && gs.HasBranch() {
-		log.Infof("global[%d] committing is NOT done.", gt.XID)
-		return false, nil
-	}
-
-	// change status first, if need retention global session data,
-	// might not remove global session, then, the status is very important.
-	err2 := tc.holder.UpdateGlobalSessionStatus(gt.GlobalSession, apis.Committed)
-	if err2 != nil {
-		return false, err2
-	}
-	tc.resourceDataLocker.ReleaseGlobalSessionLock(gt)
-	err2 = tc.holder.RemoveGlobalTransaction(gt)
-	if err2 != nil {
-		return false, err2
-	}
-	runtime.GoWithRecover(func() {
-		evt := event.NewGlobalTransactionEvent(gt.TransactionID, event.RoleTC, gt.TransactionName, gt.BeginTime,
-			int64(time2.CurrentTimeMillis()), gt.Status)
-		event.EventBus.GlobalTransactionEventChannel <- evt
-	}, nil)
-	log.Infof("global[%d] committing is successfully done.", gt.XID)
-
-	return true, err
-}
-
-<<<<<<< HEAD
-func (tc *TransactionCoordinator) branchCommit(bs *apis.BranchSession) (apis.BranchSession_BranchStatus, error) {
-	client, err := tc.getTransactionCoordinatorServiceClient(bs.Addressing)
-	if err != nil {
-		return bs.Status, err
-	}
-
-	response, err := client.BranchCommit(context.Background(), &apis.BranchCommitRequest{
-=======
+				}
+			}
+		}
+		gs := tc.holder.FindGlobalTransaction(gt.XID)
+		if gs != nil && gs.HasBranch() {
+			log.Infof("global[%d] committing is NOT done.", gt.XID)
+			return false, nil
+		}
+	}
+	if success {
+		// change status first, if need retention global session data,
+		// might not remove global session, then, the status is very important.
+		tc.holder.UpdateGlobalSessionStatus(gt.GlobalSession, apis.Committed)
+		tc.resourceDataLocker.ReleaseGlobalSessionLock(gt)
+		tc.holder.RemoveGlobalTransaction(gt)
+
+		runtime.GoWithRecover(func() {
+			evt := event.NewGlobalTransactionEvent(gt.TransactionID, event.RoleTC, gt.TransactionName, gt.BeginTime,
+				int64(time2.CurrentTimeMillis()), gt.Status)
+			event.EventBus.GlobalTransactionEventChannel <- evt
+		}, nil)
+
+		log.Infof("global[%d] committing is successfully done.", gt.XID)
+	}
+	return success, err
+}
+
 func (tc TransactionCoordinator) branchCommit(bs *apis.BranchSession) (apis.BranchSession_BranchStatus, error) {
 	request := &apis.BranchCommitRequest{
->>>>>>> 0b1226cb
 		XID:             bs.XID,
 		BranchID:        bs.BranchID,
 		ResourceID:      bs.ResourceID,
@@ -364,10 +321,6 @@
 		return bs.Status, err
 	}
 
-<<<<<<< HEAD
-	if response.ResultCode == apis.ResultCodeSuccess {
-		return response.BranchStatus, nil
-=======
 	message := &apis.BranchMessage{
 		ID:                int64(tc.idGenerator.Inc()),
 		BranchMessageType: apis.TypeBranchCommit,
@@ -400,12 +353,10 @@
 		} else {
 			return bs.Status, fmt.Errorf(response.Message)
 		}
->>>>>>> 0b1226cb
-	}
-	return bs.Status, fmt.Errorf(response.Message)
-}
-
-func (tc *TransactionCoordinator) Rollback(ctx context.Context, request *apis.GlobalRollbackRequest) (*apis.GlobalRollbackResponse, error) {
+	}
+}
+
+func (tc TransactionCoordinator) Rollback(ctx context.Context, request *apis.GlobalRollbackRequest) (*apis.GlobalRollbackResponse, error) {
 	gt := tc.holder.FindGlobalTransaction(request.XID)
 	if gt == nil {
 		return &apis.GlobalRollbackResponse{
@@ -423,21 +374,15 @@
 			if gt.Active {
 				// Active need persistence
 				// Highlight: Firstly, close the session, then no more branch can be registered.
-				err = tc.holder.InactiveGlobalSession(gt.GlobalSession)
-				if err != nil {
-					return false, err
-				}
+				tc.holder.InactiveGlobalSession(gt.GlobalSession)
 			}
 			if gt.Status == apis.Begin {
-				err = tc.holder.UpdateGlobalSessionStatus(gt.GlobalSession, apis.RollingBack)
-				if err != nil {
-					return false, err
-				}
+				tc.holder.UpdateGlobalSessionStatus(gt.GlobalSession, apis.RollingBack)
 				return true, nil
 			}
 			return false, nil
 		}
-		return false, err
+		return false, fmt.Errorf("failed to lock global transaction xid = %s", request.XID)
 	}(gt)
 
 	if err != nil {
@@ -456,18 +401,18 @@
 		}, nil
 	}
 
-	_, err = tc.doGlobalRollback(gt, false)
-	if err != nil {
-		return nil, err
-	}
+	tc.doGlobalRollback(gt, false)
 	return &apis.GlobalRollbackResponse{
 		ResultCode:   apis.ResultCodeSuccess,
 		GlobalStatus: gt.Status,
 	}, nil
 }
 
-func (tc *TransactionCoordinator) doGlobalRollback(gt *model.GlobalTransaction, retrying bool) (bool, error) {
-	var err error
+func (tc TransactionCoordinator) doGlobalRollback(gt *model.GlobalTransaction, retrying bool) (bool, error) {
+	var (
+		success = true
+		err     error
+	)
 
 	runtime.GoWithRecover(func() {
 		evt := event.NewGlobalTransactionEvent(gt.TransactionID, event.RoleTC, gt.TransactionName, gt.BeginTime, 0, gt.Status)
@@ -476,33 +421,14 @@
 
 	if gt.IsSaga() {
 		return false, status.Errorf(codes.Unimplemented, "method Commit not supported saga mode")
-	}
-
-	for bs := range gt.BranchSessions {
-		if bs.Status == apis.PhaseOneFailed {
-			tc.resourceDataLocker.ReleaseLock(bs)
-			delete(gt.BranchSessions, bs)
-			err = tc.holder.RemoveBranchSession(gt.GlobalSession, bs)
-			if err != nil {
-				return false, err
-			}
-<<<<<<< HEAD
-			continue
-		}
-		branchStatus, err := tc.branchRollback(bs)
-		if err != nil {
-			log.Errorf("exception rolling back branch xid=%d branchID=%d", gt.XID, bs.BranchID)
-			if !retrying {
-				if gt.IsTimeoutGlobalStatus() {
-					err = tc.holder.UpdateGlobalSessionStatus(gt.GlobalSession, apis.TimeoutRollbackRetrying)
-					if err != nil {
-						return false, err
-					}
-				} else {
-					err = tc.holder.UpdateGlobalSessionStatus(gt.GlobalSession, apis.RollbackRetrying)
-					if err != nil {
-						return false, err
-=======
+	} else {
+		for bs := range gt.BranchSessions {
+			if bs.Status == apis.PhaseOneFailed {
+				tc.resourceDataLocker.ReleaseLock(bs)
+				delete(gt.BranchSessions, bs)
+				tc.holder.RemoveBranchSession(gt.GlobalSession, bs)
+				continue
+			}
 			branchStatus, err1 := tc.branchRollback(bs)
 			if err1 != nil {
 				log.Errorf("exception rolling back branch xid=%d branchID=%d, err: %v", gt.XID, bs.BranchID, err1)
@@ -511,110 +437,74 @@
 						tc.holder.UpdateGlobalSessionStatus(gt.GlobalSession, apis.TimeoutRollbackRetrying)
 					} else {
 						tc.holder.UpdateGlobalSessionStatus(gt.GlobalSession, apis.RollbackRetrying)
->>>>>>> 0b1226cb
 					}
 				}
-			}
-			return false, err
-		}
-		switch branchStatus {
-		case apis.PhaseTwoRolledBack:
-			tc.resourceDataLocker.ReleaseLock(bs)
-			delete(gt.BranchSessions, bs)
-			err = tc.holder.RemoveBranchSession(gt.GlobalSession, bs)
-			if err != nil {
-				return false, err
-			}
-			log.Infof("successfully rollback branch xid=%d branchID=%d", gt.XID, bs.BranchID)
-			continue
-		case apis.PhaseTwoRollbackFailedCanNotRetry:
-			if gt.IsTimeoutGlobalStatus() {
-				err = tc.holder.UpdateGlobalSessionStatus(gt.GlobalSession, apis.TimeoutRollbackFailed)
-				if err != nil {
-					return false, err
-				}
-			} else {
-				err = tc.holder.UpdateGlobalSessionStatus(gt.GlobalSession, apis.RollbackFailed)
-				if err != nil {
-					return false, err
-				}
-			}
-			tc.resourceDataLocker.ReleaseGlobalSessionLock(gt)
-			err = tc.holder.RemoveGlobalTransaction(gt)
-			if err != nil {
-				return false, err
-			}
-			log.Infof("failed to rollback branch and stop retry xid=%d branchID=%d", gt.XID, bs.BranchID)
+				return false, err1
+			}
+			switch branchStatus {
+			case apis.PhaseTwoRolledBack:
+				tc.resourceDataLocker.ReleaseLock(bs)
+				delete(gt.BranchSessions, bs)
+				tc.holder.RemoveBranchSession(gt.GlobalSession, bs)
+				log.Infof("successfully rollback branch xid=%d branchID=%d", gt.XID, bs.BranchID)
+				continue
+			case apis.PhaseTwoRollbackFailedCanNotRetry:
+				if gt.IsTimeoutGlobalStatus() {
+					tc.holder.UpdateGlobalSessionStatus(gt.GlobalSession, apis.TimeoutRollbackFailed)
+				} else {
+					tc.holder.UpdateGlobalSessionStatus(gt.GlobalSession, apis.RollbackFailed)
+				}
+				tc.resourceDataLocker.ReleaseGlobalSessionLock(gt)
+				tc.holder.RemoveGlobalTransaction(gt)
+				log.Infof("failed to rollback branch and stop retry xid=%d branchID=%d", gt.XID, bs.BranchID)
+				return false, nil
+			default:
+				log.Infof("failed to rollback branch xid=%d branchID=%d", gt.XID, bs.BranchID)
+				if !retrying {
+					if gt.IsTimeoutGlobalStatus() {
+						tc.holder.UpdateGlobalSessionStatus(gt.GlobalSession, apis.TimeoutRollbackRetrying)
+					} else {
+						tc.holder.UpdateGlobalSessionStatus(gt.GlobalSession, apis.RollbackRetrying)
+					}
+				}
+				return false, nil
+			}
+		}
+
+		// In db mode, there is a problem of inconsistent data in multiple copies, resulting in new branch
+		// transaction registration when rolling back.
+		// 1. New branch transaction and rollback branch transaction have no data association
+		// 2. New branch transaction has data association with rollback branch transaction
+		// The second query can solve the first problem, and if it is the second problem, it may cause a rollback
+		// failure due to data changes.
+		gs := tc.holder.FindGlobalTransaction(gt.XID)
+		if gs != nil && gs.HasBranch() {
+			log.Infof("Global[%d] rolling back is NOT done.", gt.XID)
 			return false, nil
-		default:
-			log.Infof("failed to rollback branch xid=%d branchID=%d", gt.XID, bs.BranchID)
-			if !retrying {
-				if gt.IsTimeoutGlobalStatus() {
-					err = tc.holder.UpdateGlobalSessionStatus(gt.GlobalSession, apis.TimeoutRollbackRetrying)
-					if err != nil {
-						return false, err
-					}
-				} else {
-					err = tc.holder.UpdateGlobalSessionStatus(gt.GlobalSession, apis.RollbackRetrying)
-					if err != nil {
-						return false, err
-					}
-				}
-			}
-			return false, nil
-		}
-	}
-
-	// In db mode, there is a problem of inconsistent data in multiple copies, resulting in new branch
-	// transaction registration when rolling back.
-	// 1. New branch transaction and rollback branch transaction have no data association
-	// 2. New branch transaction has data association with rollback branch transaction
-	// The second query can solve the first problem, and if it is the second problem, it may cause a rollback
-	// failure due to data changes.
-	gs := tc.holder.FindGlobalTransaction(gt.XID)
-	if gs != nil && gs.HasBranch() {
-		log.Infof("Global[%d] rolling back is NOT done.", gt.XID)
-		return false, nil
-	}
-
-	if gt.IsTimeoutGlobalStatus() {
-		err = tc.holder.UpdateGlobalSessionStatus(gt.GlobalSession, apis.TimeoutRolledBack)
-		if err != nil {
-			return false, err
-		}
-	} else {
-		err = tc.holder.UpdateGlobalSessionStatus(gt.GlobalSession, apis.RolledBack)
-		if err != nil {
-			return false, err
-		}
-	}
-	tc.resourceDataLocker.ReleaseGlobalSessionLock(gt)
-	err = tc.holder.RemoveGlobalTransaction(gt)
-	if err != nil {
-		return false, err
-	}
-	runtime.GoWithRecover(func() {
-		evt := event.NewGlobalTransactionEvent(gt.TransactionID, event.RoleTC, gt.TransactionName, gt.BeginTime,
-			int64(time2.CurrentTimeMillis()), gt.Status)
-		event.EventBus.GlobalTransactionEventChannel <- evt
-	}, nil)
-	log.Infof("successfully rollback global, xid = %d", gt.XID)
-
-	return true, err
-}
-
-<<<<<<< HEAD
-func (tc *TransactionCoordinator) branchRollback(bs *apis.BranchSession) (apis.BranchSession_BranchStatus, error) {
-	client, err := tc.getTransactionCoordinatorServiceClient(bs.Addressing)
-	if err != nil {
-		return bs.Status, err
-	}
-
-	response, err := client.BranchRollback(context.Background(), &apis.BranchRollbackRequest{
-=======
+		}
+	}
+	if success {
+		if gt.IsTimeoutGlobalStatus() {
+			tc.holder.UpdateGlobalSessionStatus(gt.GlobalSession, apis.TimeoutRolledBack)
+		} else {
+			tc.holder.UpdateGlobalSessionStatus(gt.GlobalSession, apis.RolledBack)
+		}
+		tc.resourceDataLocker.ReleaseGlobalSessionLock(gt)
+		tc.holder.RemoveGlobalTransaction(gt)
+
+		runtime.GoWithRecover(func() {
+			evt := event.NewGlobalTransactionEvent(gt.TransactionID, event.RoleTC, gt.TransactionName, gt.BeginTime,
+				int64(time2.CurrentTimeMillis()), gt.Status)
+			event.EventBus.GlobalTransactionEventChannel <- evt
+		}, nil)
+
+		log.Infof("successfully rollback global, xid = %d", gt.XID)
+	}
+	return success, err
+}
+
 func (tc TransactionCoordinator) branchRollback(bs *apis.BranchSession) (apis.BranchSession_BranchStatus, error) {
 	request := &apis.BranchRollbackRequest{
->>>>>>> 0b1226cb
 		XID:             bs.XID,
 		BranchID:        bs.BranchID,
 		ResourceID:      bs.ResourceID,
@@ -653,13 +543,11 @@
 	response := resp.Response.(*apis.BranchRollbackResponse)
 	if response.ResultCode == apis.ResultCodeSuccess {
 		return response.BranchStatus, nil
-	}
-	return bs.Status, fmt.Errorf(response.Message)
-}
-
-<<<<<<< HEAD
-func (tc *TransactionCoordinator) BranchRegister(ctx context.Context, request *apis.BranchRegisterRequest) (*apis.BranchRegisterResponse, error) {
-=======
+	} else {
+		return bs.Status, fmt.Errorf(response.Message)
+	}
+}
+
 func (tc TransactionCoordinator) BranchCommunicate(stream apis.ResourceManagerService_BranchCommunicateServer) error {
 	var addressing string
 	done := make(chan bool)
@@ -757,7 +645,6 @@
 }
 
 func (tc TransactionCoordinator) BranchRegister(ctx context.Context, request *apis.BranchRegisterRequest) (*apis.BranchRegisterResponse, error) {
->>>>>>> 0b1226cb
 	gt := tc.holder.FindGlobalTransaction(request.XID)
 	if gt == nil {
 		log.Errorf("could not found global transaction xid = %s", request.XID)
@@ -828,16 +715,6 @@
 			}, nil
 		}
 
-<<<<<<< HEAD
-		if !gt.IsSaga() {
-			_, err = tc.getTransactionCoordinatorServiceClient(bs.Addressing)
-			if err != nil {
-				return nil, err
-			}
-		}
-
-=======
->>>>>>> 0b1226cb
 		return &apis.BranchRegisterResponse{
 			ResultCode: apis.ResultCodeSuccess,
 			BranchID:   bs.BranchID,
@@ -851,7 +728,7 @@
 	}, nil
 }
 
-func (tc *TransactionCoordinator) BranchReport(ctx context.Context, request *apis.BranchReportRequest) (*apis.BranchReportResponse, error) {
+func (tc TransactionCoordinator) BranchReport(ctx context.Context, request *apis.BranchReportRequest) (*apis.BranchReportResponse, error) {
 	gt := tc.holder.FindGlobalTransaction(request.XID)
 	if gt == nil {
 		log.Errorf("could not found global transaction xid = %s", request.XID)
@@ -885,7 +762,7 @@
 	}, nil
 }
 
-func (tc *TransactionCoordinator) LockQuery(ctx context.Context, request *apis.GlobalLockQueryRequest) (*apis.GlobalLockQueryResponse, error) {
+func (tc TransactionCoordinator) LockQuery(ctx context.Context, request *apis.GlobalLockQueryRequest) (*apis.GlobalLockQueryResponse, error) {
 	result := tc.resourceDataLocker.IsLockable(request.XID, request.ResourceID, request.LockKey)
 	return &apis.GlobalLockQueryResponse{
 		ResultCode: apis.ResultCodeSuccess,
@@ -893,77 +770,53 @@
 	}, nil
 }
 
-<<<<<<< HEAD
-func (tc *TransactionCoordinator) getTransactionCoordinatorServiceClient(addressing string) (apis.BranchTransactionServiceClient, error) {
-	client1, ok1 := tc.tcServiceClients[addressing]
-	if ok1 {
-		return client1, nil
-	}
-
-	tc.Mutex.Lock()
-	defer tc.Mutex.Unlock()
-	client2, ok2 := tc.tcServiceClients[addressing]
-	if ok2 {
-		return client2, nil
-	}
-
-	conn, err := grpc.Dial(addressing, grpc.WithInsecure(), grpc.WithKeepaliveParams(tc.keepaliveClientParameters))
-	if err != nil {
-		return nil, err
-	}
-	client := apis.NewBranchTransactionServiceClient(conn)
-	tc.tcServiceClients[addressing] = client
-	return client, nil
-}
-
-func (tc *TransactionCoordinator) processTimeoutCheck() {
-=======
 func (tc TransactionCoordinator) processTimeoutCheck() {
->>>>>>> 0b1226cb
 	for {
 		timer := time.NewTimer(tc.timeoutRetryPeriod)
-		<-timer.C
-		tc.timeoutCheck()
+		select {
+		case <-timer.C:
+			tc.timeoutCheck()
+		}
 		timer.Stop()
 	}
 }
 
-func (tc *TransactionCoordinator) processRetryRollingBack() {
+func (tc TransactionCoordinator) processRetryRollingBack() {
 	for {
 		timer := time.NewTimer(tc.rollingBackRetryPeriod)
-		<-timer.C
-		tc.handleRetryRollingBack()
+		select {
+		case <-timer.C:
+			tc.handleRetryRollingBack()
+		}
 		timer.Stop()
 	}
 }
 
-func (tc *TransactionCoordinator) processRetryCommitting() {
+func (tc TransactionCoordinator) processRetryCommitting() {
 	for {
 		timer := time.NewTimer(tc.committingRetryPeriod)
-		<-timer.C
-		tc.handleRetryCommitting()
+		select {
+		case <-timer.C:
+			tc.handleRetryCommitting()
+		}
 		timer.Stop()
 	}
 }
 
-func (tc *TransactionCoordinator) processAsyncCommitting() {
+func (tc TransactionCoordinator) processAsyncCommitting() {
 	for {
 		timer := time.NewTimer(tc.asyncCommittingRetryPeriod)
-		<-timer.C
-		tc.handleAsyncCommitting()
+		select {
+		case <-timer.C:
+			tc.handleAsyncCommitting()
+		}
 		timer.Stop()
 	}
 }
 
-<<<<<<< HEAD
-func (tc *TransactionCoordinator) timeoutCheck() {
-	allSessions := tc.holder.AllSessions()
-	if len(allSessions) == 0 {
-=======
 func (tc TransactionCoordinator) timeoutCheck() {
 	sessions := tc.holder.FindGlobalSessions([]apis.GlobalSession_GlobalStatus{apis.Begin})
 	if sessions == nil && len(sessions) <= 0 {
->>>>>>> 0b1226cb
 		return
 	}
 	for _, globalSession := range sessions {
@@ -973,23 +826,11 @@
 				if globalSession.Active {
 					// Active need persistence
 					// Highlight: Firstly, close the session, then no more branch can be registered.
-					err = tc.holder.InactiveGlobalSession(globalSession)
-					if err != nil {
-						return
-					}
-				}
-<<<<<<< HEAD
-				if globalSession.Status == apis.Begin {
-					err = tc.holder.UpdateGlobalSessionStatus(globalSession, apis.TimeoutRollingBack)
-					if err != nil {
-						return
-					}
-				}
-=======
+					tc.holder.InactiveGlobalSession(globalSession)
+				}
 
 				tc.holder.UpdateGlobalSessionStatus(globalSession, apis.TimeoutRollingBack)
 
->>>>>>> 0b1226cb
 				tc.locker.Unlock(globalSession)
 				evt := event.NewGlobalTransactionEvent(globalSession.TransactionID, event.RoleTC, globalSession.TransactionName, globalSession.BeginTime, 0, globalSession.Status)
 				event.EventBus.GlobalTransactionEventChannel <- evt
@@ -998,11 +839,6 @@
 	}
 }
 
-<<<<<<< HEAD
-func (tc *TransactionCoordinator) handleRetryRollingBack() {
-	rollbackTransactions := tc.holder.FindRetryRollbackGlobalTransactions()
-	if len(rollbackTransactions) == 0 {
-=======
 func (tc TransactionCoordinator) handleRetryRollingBack() {
 	addressingIdentities := tc.getAddressingIdentities()
 	if addressingIdentities == nil || len(addressingIdentities) == 0 {
@@ -1010,7 +846,6 @@
 	}
 	rollbackTransactions := tc.holder.FindRetryRollbackGlobalTransactions(addressingIdentities)
 	if rollbackTransactions == nil && len(rollbackTransactions) <= 0 {
->>>>>>> 0b1226cb
 		return
 	}
 	now := time2.CurrentTimeMillis()
@@ -1022,10 +857,7 @@
 			if tc.rollbackRetryTimeoutUnlockEnable {
 				tc.resourceDataLocker.ReleaseGlobalSessionLock(transaction)
 			}
-			err := tc.holder.RemoveGlobalTransaction(transaction)
-			if err != nil {
-				return
-			}
+			tc.holder.RemoveGlobalTransaction(transaction)
 			log.Errorf("GlobalSession rollback retry timeout and removed [%s]", transaction.XID)
 			continue
 		}
@@ -1037,17 +869,12 @@
 }
 
 func isRetryTimeout(now int64, timeout int64, beginTime int64) bool {
-	if timeout >= AlwaysRetryBoundary && now-beginTime > timeout {
+	if timeout >= ALWAYS_RETRY_BOUNDARY && now-beginTime > timeout {
 		return true
 	}
 	return false
 }
 
-<<<<<<< HEAD
-func (tc *TransactionCoordinator) handleRetryCommitting() {
-	committingTransactions := tc.holder.FindRetryCommittingGlobalTransactions()
-	if len(committingTransactions) == 0 {
-=======
 func (tc TransactionCoordinator) handleRetryCommitting() {
 	addressingIdentities := tc.getAddressingIdentities()
 	if addressingIdentities == nil || len(addressingIdentities) == 0 {
@@ -1055,16 +882,12 @@
 	}
 	committingTransactions := tc.holder.FindRetryCommittingGlobalTransactions(addressingIdentities)
 	if committingTransactions == nil && len(committingTransactions) <= 0 {
->>>>>>> 0b1226cb
 		return
 	}
 	now := time2.CurrentTimeMillis()
 	for _, transaction := range committingTransactions {
 		if isRetryTimeout(int64(now), tc.maxCommitRetryTimeout, transaction.BeginTime) {
-			err := tc.holder.RemoveGlobalTransaction(transaction)
-			if err != nil {
-				return
-			}
+			tc.holder.RemoveGlobalTransaction(transaction)
 			log.Errorf("GlobalSession commit retry timeout and removed [%s]", transaction.XID)
 			continue
 		}
@@ -1075,11 +898,6 @@
 	}
 }
 
-<<<<<<< HEAD
-func (tc *TransactionCoordinator) handleAsyncCommitting() {
-	asyncCommittingTransactions := tc.holder.FindAsyncCommittingGlobalTransactions()
-	if len(asyncCommittingTransactions) == 0 {
-=======
 func (tc TransactionCoordinator) handleAsyncCommitting() {
 	addressingIdentities := tc.getAddressingIdentities()
 	if addressingIdentities == nil || len(addressingIdentities) == 0 {
@@ -1087,7 +905,6 @@
 	}
 	asyncCommittingTransactions := tc.holder.FindAsyncCommittingGlobalTransactions(addressingIdentities)
 	if asyncCommittingTransactions == nil && len(asyncCommittingTransactions) <= 0 {
->>>>>>> 0b1226cb
 		return
 	}
 	for _, transaction := range asyncCommittingTransactions {
