--- conflicted
+++ resolved
@@ -407,13 +407,8 @@
 	return err
 }
 
-<<<<<<< HEAD
-// AcquireLock Acquire lock boolean.
+// AcquireLock acquires row locks.
 func (driver *driver) AcquireLock(rowLocks []*apis.RowLock, skipCheckLock bool) bool {
-=======
-// AcquireLock acquires row locks.
-func (driver *driver) AcquireLock(rowLocks []*apis.RowLock) bool {
->>>>>>> 53db8559
 	locks, rowKeyArgs := distinctByKey(rowLocks)
 	var existedRowLocks []*apis.RowLock
 	whereCond := fmt.Sprintf("row_key in %s", sql.PgsqlAppendInParam(len(rowKeyArgs)))
