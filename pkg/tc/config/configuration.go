--- conflicted
+++ resolved
@@ -47,17 +47,10 @@
 		Timeout               time.Duration `yaml:"timeout"`
 	} `yaml:"serverParameters"`
 
-<<<<<<< HEAD
-	ServerTLS struct{
-		Enable bool `yaml:"enable"`
-		CertFilePath string `yaml:"certFilePath"`
-		KeyFilePath string `yaml:"keyFilePath"`
-=======
 	ServerTLS struct {
 		Enable       bool   `yaml:"enable"`
 		CertFilePath string `yaml:"certFilePath"`
 		KeyFilePath  string `yaml:"keyFilePath"`
->>>>>>> 531adf08
 	} `yaml:"serverTLS"`
 
 	// Storage is the configuration for the storage driver
