/*
 * Licensed to the Apache Software Foundation (ASF) under one or more
 * contributor license agreements.  See the NOTICE file distributed with
 * this work for additional information regarding copyright ownership.
 * The ASF licenses this file to You under the Apache License, Version 2.0
 * (the "License"); you may not use this file except in compliance with
 * the License.  You may obtain a copy of the License at
 *
 *     http://www.apache.org/licenses/LICENSE-2.0
 *
 * Unless required by applicable law or agreed to in writing, software
 * distributed under the License is distributed on an "AS IS" BASIS,
 * WITHOUT WARRANTIES OR CONDITIONS OF ANY KIND, either express or implied.
 * See the License for the specific language governing permissions and
 * limitations under the License.
 */

package rm

import (
	"sync"

	"github.com/pkg/errors"

	"github.com/seata/seata-go/pkg/protocol/resource"


	"github.com/seata/seata-go/pkg/common/log"
	"github.com/seata/seata-go/pkg/protocol/branch"
	"github.com/seata/seata-go/pkg/protocol/message"
	"github.com/seata/seata-go/pkg/remoting/getty"
)

var (
	rmRemoting        *RMRemoting
	onceGettyRemoting = &sync.Once{}
)

var (
	ErrBranchReportResponseFault = errors.New("branch report response fault")
)

func GetRMRemotingInstance() *RMRemoting {
	if rmRemoting == nil {
		onceGettyRemoting.Do(func() {
			rmRemoting = &RMRemoting{}
		})
	}
	return rmRemoting
}

type RMRemoting struct {
}

// Branch register long
func (RMRemoting) BranchRegister(param BranchRegisterParam) (int64, error) {
	request := message.BranchRegisterRequest{
		Xid:             param.Xid,
		LockKey:         param.LockKeys,
		ResourceId:      param.ResourceId,
		BranchType:      param.BranchType,
		ApplicationData: []byte(param.ApplicationData),
	}
	resp, err := getty.GetGettyRemotingClient().SendSyncRequest(request)
	if err != nil || resp == nil {
		log.Errorf("BranchRegister error: %v, res %v", err.Error(), resp)
		return 0, err
	}
	return resp.(message.BranchRegisterResponse).BranchId, nil
}

<<<<<<< HEAD
// Branch report
func (RMRemoting) BranchReport(param BranchReportParam) error {
	request := message.BranchReportRequest{
		Xid:             param.Xid,
		BranchId:        param.BranchId,
		Status:          param.Status,
		ApplicationData: []byte(param.ApplicationData),
		BranchType:      branch.BranchTypeAT,
=======
// BranchReport
func (RMRemoting) BranchReport(branchType branch.BranchType, xid string, branchId int64, status branch.BranchStatus, applicationData string) error {
	request := message.BranchReportRequest{
		Xid:             xid,
		BranchId:        branchId,
		Status:          status,
		ApplicationData: []byte(applicationData),
		BranchType:      branchType,
>>>>>>> d19d5e61
	}

	resp, err := getty.GetGettyRemotingClient().SendSyncRequest(request)
	if err != nil {
		log.Errorf("branch report request error: %+v", err)
		return err
	}

	if err = isReportSuccess(resp); err != nil {
		log.Errorf("BranchReport response error: %v, res %v", err.Error(), resp)
		return err
	}

	return nil
}

// Lock query boolean
func (RMRemoting) LockQuery(param LockQueryParam) (bool, error) {
	return false, nil
}

func (r *RMRemoting) RegisterResource(resource Resource) error {
	req := message.RegisterRMRequest{
		AbstractIdentifyRequest: message.AbstractIdentifyRequest{
			//todo replace with config
			Version:                 "1.5.2",
			ApplicationId:           "tcc-sample",
			TransactionServiceGroup: "my_test_tx_group",
		},
		ResourceIds: resource.GetResourceId(),
	}
	res, err := getty.GetGettyRemotingClient().SendSyncRequest(req)
	if err != nil {
		log.Errorf("RegisterResourceManager error: {%#v}", err.Error())
		return err
	}

	if isRegisterSuccess(res) {
		r.onRegisterRMSuccess(res.(message.RegisterRMResponse))
	} else {
		r.onRegisterRMFailure(res.(message.RegisterRMResponse))
	}

	return nil
}

func isRegisterSuccess(response interface{}) bool {
	if res, ok := response.(message.RegisterRMResponse); ok {
		return res.Identified
	}
	return false
}

func isReportSuccess(response interface{}) error {
	if res, ok := response.(message.BranchReportResponse); ok {
		if res.ResultCode == message.ResultCodeFailed {
			return errors.New(res.Msg)
		}
	} else {
		return ErrBranchReportResponseFault
	}

	return nil
}

func (r *RMRemoting) onRegisterRMSuccess(response message.RegisterRMResponse) {
	log.Infof("register RM success. response: %#v", response)
}

func (r *RMRemoting) onRegisterRMFailure(response message.RegisterRMResponse) {
	log.Infof("register RM failure. response: %#v", response)
}

func (r *RMRemoting) onRegisterTMSuccess(response message.RegisterTMResponse) {
	log.Infof("register TM success. response: %#v", response)
}

func (r *RMRemoting) onRegisterTMFailure(response message.RegisterTMResponse) {
	log.Infof("register TM failure. response: %#v", response)
}<|MERGE_RESOLUTION|>--- conflicted
+++ resolved
@@ -69,7 +69,6 @@
 	return resp.(message.BranchRegisterResponse).BranchId, nil
 }
 
-<<<<<<< HEAD
 // Branch report
 func (RMRemoting) BranchReport(param BranchReportParam) error {
 	request := message.BranchReportRequest{
@@ -78,16 +77,6 @@
 		Status:          param.Status,
 		ApplicationData: []byte(param.ApplicationData),
 		BranchType:      branch.BranchTypeAT,
-=======
-// BranchReport
-func (RMRemoting) BranchReport(branchType branch.BranchType, xid string, branchId int64, status branch.BranchStatus, applicationData string) error {
-	request := message.BranchReportRequest{
-		Xid:             xid,
-		BranchId:        branchId,
-		Status:          status,
-		ApplicationData: []byte(applicationData),
-		BranchType:      branchType,
->>>>>>> d19d5e61
 	}
 
 	resp, err := getty.GetGettyRemotingClient().SendSyncRequest(request)
