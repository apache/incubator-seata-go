--- conflicted
+++ resolved
@@ -19,22 +19,16 @@
 
 import (
 	"context"
-<<<<<<< HEAD
+	"os"
 	"fmt"
-=======
->>>>>>> 582266c7
-	"os"
 	"reflect"
 	"sync"
 	"testing"
 	"time"
 
-<<<<<<< HEAD
-=======
-	"github.com/seata/seata-go/pkg/common/log"
-
 	"github.com/agiledragon/gomonkey"
->>>>>>> 582266c7
+	"github.com/stretchr/testify/assert"
+
 	"github.com/seata/seata-go/pkg/common"
 	"github.com/seata/seata-go/pkg/common/log"
 	"github.com/seata/seata-go/pkg/common/net"
@@ -42,21 +36,13 @@
 	"github.com/seata/seata-go/pkg/tm"
 	"github.com/seata/seata-go/sample/tcc/dubbo/client/service"
 	testdata2 "github.com/seata/seata-go/testdata"
-
-	"github.com/agiledragon/gomonkey"
-	"github.com/stretchr/testify/assert"
 )
 
 var (
-<<<<<<< HEAD
-	testTccServiceProxy, _ = NewTCCServiceProxy(testdata2.GetTestTwoPhaseService())
-	testBranchID           = int64(121324345353)
-	names                  []interface{}
-	values                 = make([]reflect.Value, 0, 2)
-=======
 	testTccServiceProxy *TCCServiceProxy
 	testBranchID        = int64(121324345353)
->>>>>>> 582266c7
+	names               []interface{}
+	values              = make([]reflect.Value, 0, 2)
 )
 
 func InitMock() {
