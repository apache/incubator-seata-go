--- conflicted
+++ resolved
@@ -90,7 +90,6 @@
 		log.Errorf(err.Error())
 		return err
 	}
-<<<<<<< HEAD
 
 	tccContext := t.initBusinessActionContext(ctx, params)
 	actionContext := t.initActionContext(params)
@@ -100,26 +99,15 @@
 
 	applicationData, _ := json.Marshal(map[string]interface{}{
 		common.ActionContext: actionContext,
-	})
-	rm.GetRMRemotingInstance()
-	branchId, err := rm.GetRMRemotingInstance().BranchRegister(branch.BranchTypeTCC, t.GetActionName(), "", tm.GetXID(ctx), string(applicationData), "")
-=======
-	// todo add param
-	tccContext := make(map[string]interface{}, 0)
-	tccContext[common.StartTime] = time.Now().UnixNano() / 1e6
-	tccContext[common.HostName] = net.GetLocalIp()
-	tccContextStr, _ := json.Marshal(map[string]interface{}{
-		common.ActionContext: tccContext,
 	})
 	branchId, err := rm.GetRMRemotingInstance().BranchRegister(rm.BranchRegisterParam{
 		BranchType:      branch.BranchTypeTCC,
 		ResourceId:      t.GetActionName(),
 		ClientId:        "",
 		Xid:             tm.GetXID(ctx),
-		ApplicationData: string(tccContextStr),
+		ApplicationData: string(applicationData),
 		LockKeys:        "",
 	})
->>>>>>> deb3d664
 	if err != nil {
 		log.Errorf("register branch transaction error %s ", err.Error())
 		return err
