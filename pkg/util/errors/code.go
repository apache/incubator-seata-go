/*
 * Licensed to the Apache Software Foundation (ASF) under one or more
 * contributor license agreements.  See the NOTICE file distributed with
 * this work for additional information regarding copyright ownership.
 * The ASF licenses this file to You under the Apache License, Version 2.0
 * (the "License"); you may not use this file except in compliance with
 * the License.  You may obtain a copy of the License at
 *
 *     http://www.apache.org/licenses/LICENSE-2.0
 *
 * Unless required by applicable law or agreed to in writing, software
 * distributed under the License is distributed on an "AS IS" BASIS,
 * WITHOUT WARRANTIES OR CONDITIONS OF ANY KIND, either express or implied.
 * See the License for the specific language governing permissions and
 * limitations under the License.
 */

package errors

type TransactionErrorCode int32

const (
	// TransactionErrorCodeUnknown Unknown transaction errors code.
	TransactionErrorCodeUnknown TransactionErrorCode = iota

	// TransactionErrorCodeBeginFailed BeginFailed
	TransactionErrorCodeBeginFailed

	// TransactionErrorCodeLockKeyConflict Lock key conflict transaction errors code.
	TransactionErrorCodeLockKeyConflict

	// TransactionErrorCodeIO transaction errors code.
	TransactionErrorCodeIO

	// TransactionErrorCodeBranchRollbackFailedRetriable Branch rollback failed retriable transaction errors code.
	TransactionErrorCodeBranchRollbackFailedRetriable

	// TransactionErrorCodeBranchRollbackFailedUnretriable Branch rollback failed unretriable transaction errors code.
	TransactionErrorCodeBranchRollbackFailedUnretriable

	// TransactionErrorCodeBranchRegisterFailed Branch register failed transaction errors code.
	TransactionErrorCodeBranchRegisterFailed

	// TransactionErrorCodeBranchReportFailed Branch report failed transaction errors code.
	TransactionErrorCodeBranchReportFailed

	// TransactionErrorCodeLockableCheckFailed Lockable check failed transaction errors code.
	TransactionErrorCodeLockableCheckFailed

	// TransactionErrorCodeBranchTransactionNotExist Branch transaction not exist transaction errors code.
	TransactionErrorCodeBranchTransactionNotExist

	// TransactionErrorCodeGlobalTransactionNotExist Global transaction not exist transaction errors code.
	TransactionErrorCodeGlobalTransactionNotExist

	// TransactionErrorCodeGlobalTransactionNotActive Global transaction not active transaction errors code.
	TransactionErrorCodeGlobalTransactionNotActive

	// TransactionErrorCodeGlobalTransactionStatusInvalid Global transaction status invalid transaction errors code.
	TransactionErrorCodeGlobalTransactionStatusInvalid

	// TransactionErrorCodeFailedToSendBranchCommitRequest Failed to send branch commit request transaction errors code.
	TransactionErrorCodeFailedToSendBranchCommitRequest

	// TransactionErrorCodeFailedToSendBranchRollbackRequest Failed to send branch rollback request transaction errors code.
	TransactionErrorCodeFailedToSendBranchRollbackRequest

	// TransactionErrorCodeFailedToAddBranch Failed to add branch transaction errors code.
	TransactionErrorCodeFailedToAddBranch

	// TransactionErrorCodeFailedLockGlobalTranscation Failed to lock global transaction errors code.
	TransactionErrorCodeFailedLockGlobalTranscation

	// TransactionErrorCodeFailedWriteSession FailedWriteSession
	TransactionErrorCodeFailedWriteSession

	// FailedStore Failed to holder errors code
	FailedStore

	// LockKeyConflictFailFast Lock key conflict fail fast transaction exception code.
	LockKeyConflictFailFast

	// TccFenceDbDuplicateKeyError Insert tcc fence record duplicate key errors
	TccFenceDbDuplicateKeyError

	// RollbackFenceError rollback tcc fence error
	RollbackFenceError

	// CommitFenceError commit tcc fence  error
	CommitFenceError

	// TccFenceDbError query tcc fence prepare sql failed
	TccFenceDbError

	// PrepareFenceError prepare tcc fence error
	PrepareFenceError

	// FenceBusinessError callback business method maybe return this error type
	FenceBusinessError

	// FencePhaseError have fence phase but is not illegal value
	FencePhaseError

<<<<<<< HEAD
	// ObjectNotExists object not exists
	ObjectNotExists
	// StateMachineInstanceNotExists State machine instance not exists
	StateMachineInstanceNotExists
	// ContextVariableReplayFailed Context variable replay failed
	ContextVariableReplayFailed
	// InvalidParameter Context variable replay failed
	InvalidParameter
	// OperationDenied Operation denied
	OperationDenied
	// ForwardInvalid Forward invalid
	ForwardInvalid
	// AsynchronousStartDisabled Async start is disabled in configuration
	AsynchronousStartDisabled
=======
	SQLUndoDirtyError
>>>>>>> b818a65c
)<|MERGE_RESOLUTION|>--- conflicted
+++ resolved
@@ -101,7 +101,9 @@
 	// FencePhaseError have fence phase but is not illegal value
 	FencePhaseError
 
-<<<<<<< HEAD
+	// SQLUndoDirtyError sql undo dirty data error
+	SQLUndoDirtyError
+
 	// ObjectNotExists object not exists
 	ObjectNotExists
 	// StateMachineInstanceNotExists State machine instance not exists
@@ -116,7 +118,4 @@
 	ForwardInvalid
 	// AsynchronousStartDisabled Async start is disabled in configuration
 	AsynchronousStartDisabled
-=======
-	SQLUndoDirtyError
->>>>>>> b818a65c
 )