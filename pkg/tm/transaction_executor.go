--- conflicted
+++ resolved
@@ -55,11 +55,7 @@
 	}
 
 	if IsGlobalTx(ctx) {
-<<<<<<< HEAD
 		ClearTxConf(ctx)
-=======
-		ctx = transferTx(ctx)
->>>>>>> a4815531
 	}
 
 	if re = Begin(ctx, gc); re != nil {
@@ -69,30 +65,24 @@
 	defer func() {
 		var err error
 		deferErr := recover()
-		// no need to do second phase if propagation is some type e.g. NotSupported.
-		if IsGlobalTx(ctx) {
-			// business maybe to throw panic, so need to recover it here.
-<<<<<<< HEAD
+		if IsGlobalTx(ctx) {
 			if err = CommitOrRollback(ctx, deferErr == nil && re == nil); err != nil {
-				log.Errorf("global transaction xid %s, name %s second phase error", GetXID(ctx), GetTxName(ctx), err)
-=======
-			if err = commitOrRollback(ctx, deferErr == nil && re == nil); err != nil {
 				log.Errorf("global transaction xid %s, name %s second phase error: %v", GetXID(ctx), GetTxName(ctx), err)
->>>>>>> a4815531
 			}
 		}
 
 		if re == nil {
 			if deferErr != nil {
-				// if deferErr is not an error, then convert it to error
-				// this is because panic may be caused by non-error type e.g. panic("some string")
-				// so we need to convert it to error type
 				if _, ok := deferErr.(error); !ok {
 					deferErr = fmt.Errorf("%v", deferErr)
 				}
 				re = deferErr.(error)
 			} else if err != nil {
 				re = err
+			}
+		} else {
+			if deferErr != nil || err != nil {
+				re = fmt.Errorf("first phase error: %v, panic error: %v, second phase error: %v", re, deferErr, err)
 			}
 		}
 	}()
@@ -225,16 +215,15 @@
 	}
 }
 
-<<<<<<< HEAD
 // ClearTxConf When using global transactions in local mode, you need to clear tx config to use the propagation of global transactions.
 func ClearTxConf(ctx context.Context) {
 	SetTx(ctx, &GlobalTransaction{Xid: GetXID(ctx)})
-=======
+}
+
 // transferTx transfer the gtx into a new ctx from old ctx.
 // use it to implement suspend and resume instead
 func transferTx(ctx context.Context) context.Context {
 	newCtx := InitSeataContext(ctx)
 	SetXID(newCtx, GetXID(ctx))
 	return newCtx
->>>>>>> a4815531
 }