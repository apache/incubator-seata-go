--- conflicted
+++ resolved
@@ -107,7 +107,14 @@
 	}
 
 	if err != nil || bf.Err() != nil {
-		lastErr := errors.Wrap(err, bf.Err().Error())
+		lastErr := err
+		if bf.Err() != nil {
+			if lastErr != nil {
+				lastErr = errors.Wrap(lastErr, bf.Err().Error())
+			} else {
+				lastErr = errors.New(bf.Err().Error())
+			}
+		}
 		log.Warnf("send global commit request failed, xid %s, error %v", gtr.Xid, lastErr)
 		return lastErr
 	}
@@ -148,8 +155,15 @@
 		bf.Wait()
 	}
 
-	if err != nil && bf.Err() != nil {
-		lastErr := errors.Wrap(err, bf.Err().Error())
+	if err != nil || bf.Err() != nil {
+		lastErr := err
+		if bf.Err() != nil {
+			if lastErr != nil {
+				lastErr = errors.Wrap(lastErr, bf.Err().Error())
+			} else {
+				lastErr = errors.New(bf.Err().Error())
+			}
+		}
 		log.Errorf("GlobalRollbackRequest rollback failed, xid %s, error %v", gtr.Xid, lastErr)
 		return lastErr
 	}
@@ -160,7 +174,6 @@
 	return nil
 }
 
-<<<<<<< HEAD
 // GlobalReport Global report.
 func (g *GlobalTransactionManager) GlobalReport(ctx context.Context, gtr *GlobalTransaction) (message.GlobalStatus, error) {
 	if gtr.Xid == "" {
@@ -184,12 +197,12 @@
 	}
 	log.Infof("GlobalReportRequest success, res %v", res)
 	return res.(message.GlobalReportResponse).GlobalStatus, nil
-=======
+}
+
 func isTimeout(ctx context.Context) bool {
 	ti := GetTimeInfo(ctx)
 	if ti == nil || ti.createTime == 0 || ti.timeout == 0 {
 		return false
 	}
 	return time.Since(time.Unix(int64(ti.createTime), 0)) > ti.timeout
->>>>>>> b818a65c
 }